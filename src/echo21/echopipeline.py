import numpy as np
from mpi4py import MPI
from itertools import product
import sys
import time
import os
import pickle
from scipy.interpolate import CubicSpline
from time import localtime, strftime
from tqdm import tqdm

from .const import Zstar, Z_start, Z_end, Z_default, Z_cd, flipped_Z_default, phy_sfrd_default_model, emp_sfrd_default_model, semi_emp_sfrd_default_model
from .echofuncs import funcs
from .misc import *

#--------------------------------------------------------------------------------------------

#The following 2 functions will be useful if you want to save and load `pipeline`` object.
def save_pipeline(obj, filename):
    '''Saves the class object :class:`pipeline`.
    
    Save the class object :class:`pipeline` for later use. It will save the object in the path where you have all the other outputs from this package.
    
    Parameters
    ~~~~~~~~~~

    obj : class
        This should be the class object you want to save.
        
    filename : str
        Give a file name only to your object, not the full path. obj will be saved in the ``obj.path`` directory.
    
    '''
    try:
        comm = MPI.COMM_WORLD
        cpu_ind = comm.Get_rank()
        Ncpu = comm.Get_size()
    except:
        cpu_ind=0
    if cpu_ind==0:
        if filename[-4:]!='.pkl': filename=filename+'.pkl'
        fullpath = obj.path+filename
        with open(fullpath, 'wb') as outp:  # Overwrites any existing file.
            pickle.dump(obj, outp, pickle.HIGHEST_PROTOCOL)
    return None
    
def load_pipeline(filename):
    '''To load the class object :class:`pipeline`.
    
    Parameters
    ~~~~~~~~~~

    filename : str
        This should be the name of the file you gave in :func:`save_pipeline()` for saving class object :class:`pipeline`. Important: provide the full path for ``filename`` with the extension ``.pkl``.
        
    Returns
    ~~~~~~~

    class object    
    '''
    try:
        comm = MPI.COMM_WORLD
        cpu_ind = comm.Get_rank()
        Ncpu = comm.Get_size()
    except:
        cpu_ind=0
    if cpu_ind==0:
        with open(filename, 'rb') as inp:
            echo21obj = pickle.load(inp)
        print('Loaded the echo21 pipeline class object.\n')
    return echo21obj
#--------------------------------------------------------------------------------------------

class pipeline():
    '''
    This class runs the cosmic history solver and produces the global signal and the corresponding redshifts. There are 3 inputs required for a complete specification -- cosmological parameters, astrophysical parameter, and star formation related parameters. They are supplied through arguments, ``cosmo``, ``astro``, and ``sfrd_dic``, respectively. The notation for the parameters is as follows. All of these need to be dictionaries. For example:

    cosmo = {'Ho':67.4,'Om_m':0.315,'Om_b':0.049,'sig8':0.811,'ns':0.965,'Tcmbo':2.725,'Yp':0.245},
    astro = {'fLy':1,'sLy' : 2.64,'fX':1,'wX':1.5, 'fesc':0.0106},
    sfrd_dic = {'type':'phy','hmf':'press74','mdef':'fof','Tmin_vir':1e4}
    
    Parameters
    ~~~~~~~~~~

    Ho : float, optional
        Hubble parameter today in units of :math:`\\mathrm{km\\,s^{-1}\\,Mpc^{-1}}`. Default value ``67.4``.
    
    Om_m : float, optional
        Relative matter density. Default value ``0.315``.
    
    Om_b : float, optional
        Relative baryon density. Default value ``0.049``.            
    
    sig8 : float, optional
        Amplitude of density fluctuations. Default value ``0.811``.
    
    ns : float, optional
        Spectral index of the primordial scalar spectrum. Default value ``0.965``. 

    Tcmbo : float, optional
        CMB temperature today in kelvin. Default value ``2.725``.
    
    Yp : float, optional
        Primordial helium fraction by mass. Default value ``0.245``.
    
    fLy : float, optional
        :math:`f_{\\mathrm{Ly}}`, a dimensionless parameter which controls the emissivity of the Lyman series photons. Default value ``1.0``.
    
    sLy : float, optional
        :math:`s`, spectral index of Lyman series SED, when expressed as :math:`\\epsilon\\propto E^{-s}`. :math:`\\epsilon` is energy emitted per unit energy range and per unit volume. Default value ``2.64``.

    fX : float, optional
        :math:`f_{\\mathrm{X}}`, a dimensionless parameter which controls the emissivity of the X-ray photons. Default value ``1``.
    
    wX : float, optional
        :math:`w`, spectral index of X-ray SED, when expressed as :math:`\\epsilon\\propto E^{-w}`. :math:`\\epsilon` is energy emitted per unit energy range and per unit volume. Default value ``1.5``.

    fesc : float, optional
        :math:`f_{\\mathrm{esc}}`, a dimensionless parameter which controls the escape fraction of the ionizing photons. Default value ``0.01``.

    sfrd_dic : dictionary, optional
        
        This should be a dictionary containing all the details of SFRD.
        
        type : str, optional
            Available types are 'phy' (default), 'semi-emp', and 'emp', for a physically-motivated, semi-empirical, and an empiricaly-motivated SFRD, respectively.

        hmf : str, optional
            HMF model to use. Default value ``press74``. Other commonly used HMFs are
            
            - sheth99 (for Sheth & Tormen 1999)
            
            - tinker08 (for Tinker et al 2008)

        For the full list see `colossus <https://bdiemer.bitbucket.io/colossus/lss_mass_function.html#mass-function-models>`__ page.

        mdef: str, optional
            Definition for halo mass. Default is ``fof``. For most HMFs such as Press-Schechter or Sheth-Tormen, friends-of-friends (``fof``) algorithm is used. For Tinker08, it is an integer times mean matter density (``<int>m``). See the ``colossus`` documentation for definition `page <https://bdiemer.bitbucket.io/colossus/halo_mass.html>`_
            
        Tmin_vir : float, optional
            Minimum virial temperature (in units of kelvin) for star formation. Default value ``1e4``.


    Methods
    ~~~~~~~
    '''
    def __init__(self,cosmo=None,astro= None, sfrd_dic=None,Z_eval=None,path='echo21_outputs/'):

        if cosmo is None:
            cosmo = {
                'Ho': 67.4, 'Om_m': 0.315, 'Om_b': 0.049, 'sig8': 0.811, 'ns': 0.965,
                'Tcmbo': 2.725, 'Yp': 0.245, 'mx_gev': None, 'sigma45': None
            }
        if astro is None:
            astro = {'fLy': 1, 'sLy': 2.64, 'fX': 1, 'wX': 1.5, 'fesc': 0.0106}
        if sfrd_dic is None:
            sfrd_dic = {'type': 'phy', 'hmf': 'press74', 'mdef': 'fof', 'Tmin_vir': 1e4}


        self.comm = MPI.COMM_WORLD
        self.cpu_ind = self.comm.Get_rank()
        self.n_cpu = self.comm.Get_size()

        self.cosmo=cosmo
        self.astro=astro

        
        
        self.model = 0
        for keys in self.astro.keys():
            if np.size(self.astro[keys])>1:
                self.model = 1
                break
        
        self.sfrd_type = sfrd_dic['type']
        if self.sfrd_type == 'phy':
            sfrd_dic={**phy_sfrd_default_model,**sfrd_dic}
            self.hmf = sfrd_dic['hmf']
            self.mdef = sfrd_dic['mdef']
            self.Tmin_vir = sfrd_dic['Tmin_vir']
            if self.model==0:
                if np.size(self.Tmin_vir)>1:
                    self.model=1
        elif self.sfrd_type == 'semi-emp':
            sfrd_dic={**semi_emp_sfrd_default_model,**sfrd_dic}
            self.hmf = sfrd_dic['hmf']
            self.mdef = sfrd_dic['mdef']
            self.Tmin_vir = sfrd_dic['Tmin_vir']
            self.t_star = sfrd_dic['t_star']
            if self.model==0:
                if np.size(self.Tmin_vir)>1 or np.size(self.t_star)>1:
                    self.model=1
        elif self.sfrd_type == 'emp':
            sfrd_dic={**emp_sfrd_default_model,**sfrd_dic}
            self.a_sfrd = sfrd_dic['a']
            if self.model==0:
                if np.size(self.a_sfrd)>1:
                    self.model=1

        for keys in self.cosmo.keys():
            if np.size(self.cosmo[keys])>1:
                self.model = self.model+2
                break
        
        if self.model==0:
            self.astro=to_float(self.astro)
            self.cosmo=to_float(self.cosmo)
            if self.sfrd_type == 'phy': self.Tmin_vir = to_float(self.Tmin_vir)
            elif self.sfrd_type == 'semi-emp':
                self.Tmin_vir = to_float(self.Tmin_vir)
                self.t_star = to_float(self.t_star)
            else: self.a_sfrd = to_float(self.a_sfrd)
        elif self.model==1:
            self.astro=to_array(self.astro)
            self.cosmo=to_float(self.cosmo)
            if self.sfrd_type == 'phy': self.Tmin_vir = to_array(self.Tmin_vir)
            elif self.sfrd_type == 'semi-emp':
                self.Tmin_vir = to_array(self.Tmin_vir)
                self.t_star = to_array(self.t_star)
            else: self.a_sfrd = to_array(self.a_sfrd)
        elif self.model==2:
            self.astro=to_float(self.astro)
            self.cosmo=to_array(self.cosmo)
            if self.sfrd_type == 'phy': self.Tmin_vir = to_float(self.Tmin_vir)
            elif self.sfrd_type == 'semi-emp':
                self.Tmin_vir = to_float(self.Tmin_vir)
                self.t_star = to_float(self.t_star)
            else: self.a_sfrd = to_float(self.a_sfrd)
        elif self.model==3:
            self.astro=to_array(self.astro)
            self.cosmo=to_array(self.cosmo)
            if self.sfrd_type == 'phy': self.Tmin_vir = to_array(self.Tmin_vir)
            elif self.sfrd_type == 'semi-emp':
                self.Tmin_vir = to_array(self.Tmin_vir)
                self.t_star = to_array(self.t_star)
            else: self.a_sfrd = to_array(self.a_sfrd)
        else:
            print('Impossible!')
            sys.exit()
        
        self.Z_eval = Z_eval

        if type(self.Z_eval)==np.ndarray or type(self.Z_eval)==list:
            self.Z_eval=np.array(self.Z_eval)
            if self.Z_eval[1]>self.Z_eval[0]:
                # Arranging redshifts from ascending to descending
                self.Z_eval = self.Z_eval[::-1]

        self.Ho = cosmo['Ho']
        self.Om_m = cosmo['Om_m']
        self.Om_b = cosmo['Om_b']
        self.sig8 = cosmo['sig8']
        self.ns = cosmo['ns']
        self.Tcmbo = cosmo['Tcmbo']
        self.Yp = cosmo['Yp']
        try:
            self.mx_gev = cosmo['mx_gev']
            self.sigma45 = cosmo['sigma45']
            self.is_idm = True
        except:
            self.is_idm = False
        
        self.fLy = astro['fLy']
        self.sLy = astro['sLy']
        self.fX = astro['fX']
        self.wX = astro['wX']
        self.fesc = astro['fesc']
        
        if self.is_idm and self.sfrd_type == 'emp':
            print('\n\033[31mError! Only physically-motivated SFRD is allowed with IDM.')
            print('Terminating ...\033[00m\n')
            sys.exit()



        self.path=path
        if self.cpu_ind==0:
            if os.path.isdir(self.path)==False:
                print('The requested directory does not exist. Creating ',self.path)
                os.mkdir(self.path)
            
            self.timestamp = strftime("%Y%m%d-%H%M%S", localtime())
            self.path = self.path + 'output_'+self.timestamp+'/'
            os.mkdir(self.path)

            self.formatted_timestamp = self.timestamp[9:11]+':'+self.timestamp[11:13]+':'+self.timestamp[13:15]+' '+self.timestamp[6:8]+'/'+self.timestamp[4:6]+'/'+ self.timestamp[:4]

            save_pipeline(self,'pipe')
        return None

    def _write_summary(self, elapsed_time):
        '''
        Given the elapsed time of the code execution write the main summary of the run.
        '''
        sumfile = self.path+"glob_sig_"+self.timestamp+".txt"
        myfile = open(sumfile, "w")
        myfile.write('''\n███████╗ ██████╗██╗  ██╗ ██████╗ ██████╗  ██╗
██╔════╝██╔════╝██║  ██║██╔═══██╗╚════██╗███║
█████╗  ██║     ███████║██║   ██║ █████╔╝╚██║
██╔══╝  ██║     ██╔══██║██║   ██║██╔═══╝  ██║
███████╗╚██████╗██║  ██║╚██████╔╝███████╗ ██║
╚══════╝ ╚═════╝╚═╝  ╚═╝ ╚═════╝ ╚══════╝ ╚═╝\n''')
        myfile.write('Shikhar Mittal, 2025\n')
        myfile.write('\nThis is output_'+self.timestamp)
        myfile.write('\n------------------------------\n')
        myfile.write('\nTime stamp: '+self.formatted_timestamp)
        myfile.write('\n\nExecution time: %.2f seconds' %elapsed_time) 
        myfile.write('\n\n')
        if self.is_idm: myfile.write('Dark matter type: interacting')
        else: myfile.write('Dark matter type: cold')
        myfile.write('\n\nParameters given:\n')
        myfile.write('-----------------')
        myfile.write('\nHo = {}'.format(self.Ho))
        myfile.write('\nOm_m = {}'.format(self.Om_m))
        myfile.write('\nOm_b = {}'.format(self.Om_b))
        myfile.write('\nsig8 = {}'.format(self.sig8))
        myfile.write('\nns = {}'.format(self.ns))
        myfile.write('\nTcmbo = {}'.format(self.Tcmbo))
        myfile.write('\nYp = {}'.format(self.Yp))

        if self.is_idm:
            myfile.write('\nmx_gev = {}'.format(self.mx_gev))
            myfile.write('\nsigma45 = {}'.format(self.sigma45))

        myfile.write('\n\nfLy = {}'.format(self.fLy))
        myfile.write('\nsLy = {}'.format(self.sLy))
        myfile.write('\nfX = {}'.format(self.fX))
        myfile.write('\nwX = {}'.format(self.wX))
        myfile.write('\nfesc = {}'.format(self.fesc))
        myfile.write('\n\nSFRD')
        myfile.write('\n  Type = '+self.sfrd_type)
        if self.sfrd_type == 'phy':
            if self.is_idm==False:
                myfile.write('\n  HMF = '+self.hmf)
                myfile.write('\n  mdef = '+self.mdef)
            else:
                myfile.write('\n Currently, only Tinker et al. (2008) is supported.')
                myfile.write('\n  HMF = tinker08')
                myfile.write('\n  mdef = 200m')
            myfile.write('\n  Tmin_vir = {}'.format(self.Tmin_vir))
        elif self.sfrd_type == 'semi-emp':
            if self.is_idm==False:
                myfile.write('\n  HMF = '+self.hmf)
                myfile.write('\n  mdef = '+self.mdef)
            else:
                myfile.write('\n Currently, only Tinker et al. (2008) is supported.')
                myfile.write('\n  HMF = tinker08')
                myfile.write('\n  mdef = 200m')
            myfile.write('\n  Tmin_vir = {}'.format(self.Tmin_vir))
            myfile.write('\n  t_star = {}'.format(self.t_star))
        else:
            myfile.write('\n  a = {}'.format(self.a_sfrd))
        
        myfile.write('\n')
        return myfile

    def print_input(self):
        '''Prints the input parameters you gave.'''

        if self.is_idm: print('Dark matter type: interacting')
        else: print('Dark matter type: cold')

        print('\n\033[93mParameters given:\n')
        print('-----------------')
        print('\nHo = {}'.format(self.Ho))
        print('Om_m = {}'.format(self.Om_m))
        print('Om_b = {}'.format(self.Om_b))
        print('sig8 = {}'.format(self.sig8))
        print('ns = {}'.format(self.ns))
        print('Tcmbo = {}'.format(self.Tcmbo))
        print('Yp = {}'.format(self.Yp))
        if self.is_idm:
            print('mx_gev = {}'.format(self.mx_gev))
            print('sigma45 = {}'.format(self.sigma45))

        print('\n\nfLy = {}'.format(self.fLy))
        print('sLy = {}'.format(self.sLy))
        print('fX = {}'.format(self.fX))
        print('wX = {}'.format(self.wX))
        print('fesc = {}'.format(self.fesc))
        print('\n\nSFRD')
        print('  Type = '+self.sfrd_type)
        if self.sfrd_type == 'phy':
            if self.is_idm==False:
                print('  HMF = '+self.hmf)
                print('  mdef = '+self.mdef)
            else:
                print('\n Currently, only Tinker et al. (2008) is supported.')
                print('\n  HMF = tinker08')
                print('\n  mdef = 200m')
            print('  Tmin_vir = {}\033[00m\n'.format(self.Tmin_vir))
        elif self.sfrd_type == 'semi-emp':
            if self.is_idm==False:
                print('  HMF = '+self.hmf)
                print('  mdef = '+self.mdef)
            else:
                print('\n Currently, only Tinker et al. (2008) is supported.')
                print('\n  HMF = tinker08')
                print('\n  mdef = 200m')
            print('  Tmin_vir = {}\033[00m\n'.format(self.Tmin_vir))
            print('  t_star = {}\033[00m\n'.format(self.t_star))
        else:
            print('  a = {}\033[00m\n'.format(self.a_sfrd))

        return None
    
    def glob_sig(self):
        '''
        This function solves the thermal and ionization history for default values of redshifts and then interpolates the quantities at your choice of redshifts. Then it solves reionization. Finally, it computes the spin temperature and hence the global 21-cm signal. A text file is generated which will contain the basic information about the simulation. 
        ''' 

        if self.model==0:
        #Cosmological and astrophysical parameters are fixed.
            if self.cpu_ind==0:
                print_banner()
                if self.is_idm: print('Dark matter type: interacting')
                else: print('Dark matter type: cold')
                print('\nBoth cosmological and astrophysical parameters are fixed.\n')
                
                st = time.process_time()
                
                if self.sfrd_type == 'phy':
                    if self.is_idm:
                        myobj = funcs(Ho=self.Ho,Om_m=self.Om_m,Om_b=self.Om_b,sig8=self.sig8,ns=self.ns,Tcmbo=self.Tcmbo,Yp=self.Yp,mx_gev=self.mx_gev,sigma45=self.sigma45, fLy=self.fLy,sLy=self.sLy,fX=self.fX,wX=self.wX,fesc=self.fesc,type = self.sfrd_type,hmf=self.hmf,mdef=self.mdef,Tmin_vir=self.Tmin_vir)
                    else:
                        myobj = funcs(Ho=self.Ho,Om_m=self.Om_m,Om_b=self.Om_b,sig8=self.sig8,ns=self.ns,Tcmbo=self.Tcmbo,Yp=self.Yp,fLy=self.fLy,sLy=self.sLy,fX=self.fX,wX=self.wX,fesc=self.fesc,type = self.sfrd_type,hmf=self.hmf,mdef=self.mdef,Tmin_vir=self.Tmin_vir)
                elif self.sfrd_type == 'semi-emp':
                    if self.is_idm:
                        myobj = funcs(Ho=self.Ho,Om_m=self.Om_m,Om_b=self.Om_b,sig8=self.sig8,ns=self.ns,Tcmbo=self.Tcmbo,Yp=self.Yp,mx_gev=self.mx_gev,sigma45=self.sigma45, fLy=self.fLy,sLy=self.sLy,fX=self.fX,wX=self.wX,fesc=self.fesc,type = self.sfrd_type,hmf=self.hmf,mdef=self.mdef,Tmin_vir=self.Tmin_vir, t_star=self.t_star)
                    else:
                        myobj = funcs(Ho=self.Ho,Om_m=self.Om_m,Om_b=self.Om_b,sig8=self.sig8,ns=self.ns,Tcmbo=self.Tcmbo,Yp=self.Yp, fLy=self.fLy,sLy=self.sLy,fX=self.fX,wX=self.wX,fesc=self.fesc,type = self.sfrd_type,hmf=self.hmf,mdef=self.mdef,Tmin_vir=self.Tmin_vir, t_star=self.t_star)
                else:
                    myobj = funcs(Ho=self.Ho,Om_m=self.Om_m,Om_b=self.Om_b,sig8=self.sig8,ns=self.ns,Tcmbo=self.Tcmbo,Yp=self.Yp,fLy=self.fLy,sLy=self.sLy,fX=self.fX,wX=self.wX,fesc=self.fesc,type = self.sfrd_type,a=self.a_sfrd)
                
                Z_temp = Z_default

                if self.Z_eval is not None:
                    if (self.Z_eval[0]>1501 or self.Z_eval[-1]<Z_end):
                        print('\033[31mYour requested redshift values should satisfy ',1501,'>1+z>',Z_end)
                        print('Terminating ...\033[00m')
                        sys.exit()
                    else:
                        Z_temp = self.Z_eval
                
                print('Obtaining the thermal and ionisation history ...')
                sol = myobj.igm_solver(Z_eval=Z_default)
                
                xe = sol[0]
                Tk = sol[1]
                if self.is_idm:
                    Tx = sol[2]
                    v_bx = sol[3]

                Q_Hii = myobj.QHii
                Q_Hii = np.concatenate((np.zeros(2000),Q_Hii))

                #Because of the stiffness of the ODE at high z, we need to smoothen Tk.
                Tk[0:1806] = smoother(Z_default[0:1806],Tk[0:1806])

                if self.Z_eval is not None:
                    splxe = CubicSpline(flipped_Z_default, np.flip(xe))
                    xe = splxe(self.Z_eval)
                    Q_Hii = np.interp(self.Z_eval, flipped_Z_default, np.flip(Q_Hii))
                    splTk = CubicSpline(flipped_Z_default, np.flip(Tk))
                    Tk = splTk(self.Z_eval)
                    if self.is_idm:
                        splTx = CubicSpline(flipped_Z_default, np.flip(Tx))
                        Tx = splTx(self.Z_eval)
                        splvbx = CubicSpline(flipped_Z_default, np.flip(v_bx))
                        v_bx = splvbx(self.Z_eval)

                print('Obtaining spin temperature ...')
                Ts = myobj.hyfi_spin_temp(Z=Z_temp,xe=xe,Tk=Tk)

                print('Computing the 21-cm signal ...')
                T21_mod1 = myobj.hyfi_twentyone_cm(Z=Z_temp,xe=xe,Q=Q_Hii,Ts=Ts)
                
                print('Done.')

                xe_save_name = self.path+'xe'
                Q_save_name = self.path+'Q'
                Tk_save_name = self.path+'Tk'
                Ts_save_name = self.path+'Ts'
                Tcmb_save_name = self.path+'Tcmb'
                T21_save_name = self.path+'T21'
                z_save_name = self.path+'one_plus_z'

                np.save(xe_save_name,xe)
                np.save(Q_save_name,Q_Hii)
                np.save(Tk_save_name,Tk)
                np.save(Ts_save_name,Ts)
                np.save(Tcmb_save_name,myobj.basic_cosmo_Tcmb(Z_temp))
                np.save(T21_save_name,T21_mod1)
                np.save(z_save_name,Z_temp)

                if self.is_idm:
                    Tx_save_name = self.path+'Tx'
                    vbx_save_name = self.path+'vbx'
                    np.save(Tx_save_name,Tx)
                    np.save(vbx_save_name,v_bx)
                
                
                
                print('\033[32mYour outputs have been saved into folder:',self.path,'\033[00m')
                
                et = time.process_time()
                # get the execution time
                elapsed_time = et - st
                print('\nExecution time: %.2f seconds' %elapsed_time)

                #========================================================
                #Writing to a summary file
                try:
                    max_T21 = np.min(T21_mod1)
                    max_ind = np.where(T21_mod1==max_T21)
                    [max_z] = Z_temp[max_ind]
                except:
                    pass

                z50 = None
                try:
                    idx = np.argmin(np.abs(Q_Hii-0.5))
                    z50 = Z_default[idx]-1
                    z100 = None
                    try:
                        idx = np.where(Q_Hii>=0.98)[0][0]
                        z100 = Z_default[idx]-1
                        tau_e = myobj.reion_tau(50)
                    except:
                        print('\n{:.1f} % universe reionised'.format(100*Q_Hii[-1]))
                except:
                    print('\nNote even 50% reionisation complete until today!')

                myfile = self._write_summary(elapsed_time=elapsed_time)
                
                if z50!=None:
                    myfile.write('\n50% reionisation complete at z = {:.2f}'.format(z50))
                    if z100!=None:
                        myfile.write("\nReionisation complete at z = {:.2f}".format(z100))
                        myfile.write("\nTotal Thomson-scattering optical depth = {:.4f}".format(tau_e))

                try: myfile.write('\n\nStrongest 21-cm signal is {:.2f} mK, observed at z = {:.2f}'.format(max_T21,max_z-1))
                except: pass
                myfile.write('\n')
                myfile.close()
                #========================================================

                print('\n\033[94m================ End of ECHO21 ================\033[00m\n')
                return None

#=========================================================================
#=========================================================================
        elif self.model==1:
        #Cosmological parameters are fixed so dark ages is solved only once.
            if self.cpu_ind==0:
                print_banner()
                if self.is_idm: print('Dark matter type: interacting')
                else: print('Dark matter type: cold')
                print('\nCosmological parameters are fixed. Astrophysical parameters are varied.')
                print('\nGenerating once the thermal and ionization history for dark ages ...')
            
            if self.is_idm:
                myobj_da = funcs(Ho=self.Ho,Om_m=self.Om_m,Om_b=self.Om_b,sig8=self.sig8,ns=self.ns,Tcmbo=self.Tcmbo,Yp=self.Yp,mx_gev=self.mx_gev,sigma45=self.sigma45)
            else:
                myobj_da = funcs(Ho=self.Ho,Om_m=self.Om_m,Om_b=self.Om_b,sig8=self.sig8,ns=self.ns,Tcmbo=self.Tcmbo,Yp=self.Yp)

            Z_da = np.linspace(Z_start,Zstar,2000)
            sol_da = myobj_da.igm_solver(Z_eval=Z_da)
            xe_da = sol_da[0]
            Tk_da = sol_da[1]
            if self.is_idm:
                Tx_da = sol_da[2]
                v_bx_da = sol_da[3]

            Z_temp = Z_cd
            if self.Z_eval is not None:
                if (self.Z_eval[0]>Zstar or self.Z_eval[-1]<Z_end):
                    print('\033[31mYour requested redshift values should satisfy ',Zstar,'>1+z>',Z_end)
                    print('Terminating ...\033[00m')
                    sys.exit()
                else:
                    Z_temp = self.Z_eval

            n_values = len(Z_temp)
            if self.sfrd_type=='phy':
                param_grid = list(product(self.fLy,self.sLy,self.fX,self.wX,self.fesc,self.Tmin_vir))
            elif self.sfrd_type=='emp':
                param_grid = list(product(self.fLy,self.sLy,self.fX,self.wX,self.fesc,self.a_sfrd))
            elif self.sfrd_type=='semi-emp':
                param_grid = list(product(self.fLy,self.sLy,self.fX,self.wX,self.fesc,self.Tmin_vir,self.t_star))            

<<<<<<< HEAD
            partial_param = param_grid[self.cpu_ind::self.n_cpu]
            self.comm.Barrier()
=======
            T21_partial = []
>>>>>>> 68107f47
            if self.cpu_ind==0:
                #Master CPU
                n_mod = len(param_grid)
                print('Done.\n\nGenerating',n_mod,'models for cosmic dawn ...\n')
                st = time.process_time()
                done = 0
                pbar = tqdm(total=n_mod, desc="Processing models", ncols=100)

                while done < n_mod:
                    status = MPI.Status()
                    progress = self.comm.recv(source=MPI.ANY_SOURCE, tag=77, status=status)
                    done += progress
                    pbar.update(progress)
                pbar.close()
            else:
                #Worker CPU
                partial_param = param_grid[self.cpu_ind-1::self.n_cpu-1]
                if self.is_idm:
                    if self.sfrd_type=='phy':
                        for i, (fly, sly, fx, wx, fesc, tmin_vir) in enumerate(partial_param):
                            val = idm_phy_cd(self.Ho, self.Om_m, self.Om_b, self.sig8, self.ns, self.Tcmbo, self.Yp,self.mx_gev, self.sigma45, fly, sly, fx, wx, fesc, tmin_vir,self.hmf, self.mdef, xe_da[-1], Tk_da[-1], Tx_da[-1], v_bx_da[-1], self.Z_eval, Z_temp)
                            T21_partial.append((fly, sly, fx, wx, fesc, tmin_vir, val))
                            self.comm.send(1, dest=0, tag=77) 
                    elif self.sfrd_type=='semi-emp':
                        for i, (fly, sly, fx, wx, fesc, tmin_vir,t_star) in enumerate(partial_param):
                            T21_partial.append((fly, sly, fx, wx, fesc, tmin_vir, t_star, idm_semi_cd(self.Ho,self.Om_m,self.Om_b,self.sig8,self.ns,self.Tcmbo,self.Yp,self.mx_gev,self.sigma45, fly,sly,fx,wx,fesc,tmin_vir,t_star,self.hmf,self.mdef,xe_da[-1] , Tk_da[-1], Tx_da[-1], v_bx_da[-1], self.Z_eval, Z_temp)) )
                            self.comm.send(1, dest=0, tag=77)

<<<<<<< HEAD
=======
                else:
                    if self.sfrd_type=='phy':
                        for i, (fly, sly, fx, wx, fesc, tmin_vir) in enumerate(partial_param):
                            T21_partial.append((fly, sly, fx, wx, fesc, tmin_vir, cdm_phy_cd(self.Ho,self.Om_m,self.Om_b,self.sig8,self.ns,self.Tcmbo,self.Yp, fly,sly,fx,wx,fesc,tmin_vir,self.hmf,self.mdef,xe_da[-1] , Tk_da[-1], self.Z_eval, Z_temp)) )
                            self.comm.send(1, dest=0, tag=77)
                    elif self.sfrd_type=='semi-emp':
                        for i,(fly, sly, fx, wx, fesc, tmin_vir,t_star) in enumerate(partial_param):
                            T21_partial.append((fly, sly, fx, wx, fesc, tmin_vir,t_star, cdm_semi_cd(self.Ho,self.Om_m,self.Om_b,self.sig8,self.ns,self.Tcmbo,self.Yp, fly,sly,fx,wx,fesc,tmin_vir,t_star,self.hmf,self.mdef, xe_da[-1],Tk_da[-1],self.Z_eval,Z_temp)) )
                            self.comm.send(1, dest=0, tag=77)
                    elif self.sfrd_type=='emp':
                        for (fly, sly, fx, wx, fesc, asfrd) in partial_param:
                            T21_partial.append((fly, sly, fx, wx, fesc, asfrd, cdm_emp_cd(self.Ho,self.Om_m,self.Om_b,self.sig8,self.ns,self.Tcmbo,self.Yp, fly, sly,fx,wx,fesc,asfrd, xe_da[-1],Tk_da[-1],self.Z_eval, Z_temp)) )
                            self.comm.send(1, dest=0, tag=77)
                            
>>>>>>> 68107f47
            self.comm.Barrier()
            gathered = self.comm.gather(T21_partial, root=0)           
            
            if self.cpu_ind == 0:

                # Flatten results
                all_results = [item for chunk in gathered for item in chunk]

                if self.sfrd_type=='phy':
                    T21_cd = np.zeros((np.size(self.fLy),np.size(self.sLy),np.size(self.fX),np.size(self.wX),np.size(self.fesc),np.size(self.Tmin_vir),n_values))

                    # Create mapping from values to indices
                    fLy_index = {val: i for i, val in enumerate(self.fLy)}
                    sLy_index = {val: j for j, val in enumerate(self.sLy)}
                    fX_index = {val: k for k, val in enumerate(self.fX)}
                    wX_index = {val: l for l, val in enumerate(self.wX)}
                    fesc_index = {val: m for m, val in enumerate(self.fesc)}
                    Tmin_index = {val: n for n, val in enumerate(self.Tmin_vir)}

                    # Fill T21 array
                    for fly_val, sly_val, fx_val, w_val, fesc_val, tmin_val, val in all_results:
                        i, j, k, l, m, n = fLy_index[fly_val], sLy_index[sly_val], fX_index[fx_val], wX_index[w_val], fesc_index[fesc_val], Tmin_index[tmin_val]
                        T21_cd[i, j, k, l, m, n, :] = val
                
                elif self.sfrd_type=='semi-emp':
                    T21_cd = np.zeros((np.size(self.fLy),np.size(self.sLy),np.size(self.fX),np.size(self.wX),np.size(self.fesc),np.size(self.Tmin_vir),np.size(self.t_star),n_values))

                    # Create mapping from values to indices
                    fLy_index = {val: i for i, val in enumerate(self.fLy)}
                    sLy_index = {val: j for j, val in enumerate(self.sLy)}
                    fX_index = {val: k for k, val in enumerate(self.fX)}
                    wX_index = {val: l for l, val in enumerate(self.wX)}
                    fesc_index = {val: m for m, val in enumerate(self.fesc)}
                    Tmin_index = {val: n for n, val in enumerate(self.Tmin_vir)}
                    t_star_index = {val: o for o, val in enumerate(self.t_star)}

                    # Fill T21 array
                    for fly_val, sly_val, fx_val, w_val, fesc_val, tmin_val, t_star_val, val in all_results:
                        i, j, k, l, m, n, o = fLy_index[fly_val], sLy_index[sly_val], fX_index[fx_val], wX_index[w_val], fesc_index[fesc_val], Tmin_index[tmin_val], t_star_index[t_star_val]
                        T21_cd[i, j, k, l, m, n, o, :] = val

                elif self.sfrd_type=='emp':
                    T21_cd = np.zeros((np.size(self.fLy),np.size(self.sLy),np.size(self.fX),np.size(self.wX),np.size(self.fesc),np.size(self.a_sfrd),n_values))

                    # Create mapping from values to indices
                    fLy_index = {val: i for i, val in enumerate(self.fLy)}
                    sLy_index = {val: j for j, val in enumerate(self.sLy)}
                    fX_index = {val: k for k, val in enumerate(self.fX)}
                    wX_index = {val: l for l, val in enumerate(self.wX)}
                    fesc_index = {val: m for m, val in enumerate(self.fesc)}
                    a_index = {val: n for n, val in enumerate(self.a_sfrd)}

                    # Fill T21 array
                    for fly_val, sly_val, fx_val, w_val, fesc_val, a_val, val in all_results:
                        i, j, k, l, m, n = fLy_index[fly_val], sLy_index[sly_val], fX_index[fx_val], wX_index[w_val], fesc_index[fesc_val], a_index[a_val]
                        T21_cd[i, j, k, l, m, n, :] = val


                T21_save_name = self.path+'T21'
                z_save_name = self.path+'one_plus_z'
                
                np.save(T21_save_name,T21_cd)
                np.save(z_save_name,Z_temp)
                print('\033[32m\nOutput saved into folder:',self.path,'\033[00m')
                
                et = time.process_time()
                # get the execution time
                elapsed_time = et - st
                print('\nProcessing time: %.2f seconds' %elapsed_time)

                #========================================================
                #Writing to a summary file

                myfile = self._write_summary(elapsed_time=elapsed_time)
                myfile.write('\n{} models generated'.format(n_mod))
                myfile.write('\nNumber of CPU(s) = {}'.format(self.n_cpu))
                myfile.write('\n')
                myfile.close()
                #========================================================

                print('\n\033[94m================ End of ECHO21 ================\033[00m\n')

#=========================================================================
#=========================================================================
        elif self.model==2:

            if self.cpu_ind==0:
                print_banner()
                if self.is_idm: print('Dark matter type: interacting')
                else: print('Dark matter type: cold')
                print('\nOnly cosmological parameters are varied.')
            
            Z_temp = Z_default
            if self.Z_eval is not None:
                if (self.Z_eval[0]>1501 or self.Z_eval[-1]<Z_end):
                    print('\033[31mYour requested redshift values should satisfy ',1501,'>1+z>',Z_end)
                    print('Terminating ...\033[00m')
                    sys.exit()
                else:
                    Z_temp = self.Z_eval

            n_values = len(Z_temp)
            if self.is_idm:
                param_grid = list(product(self.Ho, self.Om_m, self.Om_b, self.sig8, self.ns, self.Tcmbo, self.Yp, self.mx_gev, self.sigma45))
            else:
                param_grid = list(product(self.Ho, self.Om_m, self.Om_b, self.sig8, self.ns, self.Tcmbo, self.Yp))               

<<<<<<< HEAD
            partial_param = param_grid[self.cpu_ind::self.n_cpu]
            self.comm.Barrier()

=======
            T21_partial = []
>>>>>>> 68107f47
            if self.cpu_ind==0:
                #Master CPU
                n_mod = len(param_grid)
                print('\nGenerating',n_mod,'models ...')
                st = time.process_time()
                done = 0
                pbar = tqdm(total=n_mod, desc="Processing models", ncols=100)

                while done < n_mod:
                    status = MPI.Status()
                    progress = self.comm.recv(source=MPI.ANY_SOURCE, tag=77, status=status)
                    done += progress
                    pbar.update(progress)
                pbar.close()
            else:
                #Worker CPU
                partial_param = param_grid[self.cpu_ind-1::self.n_cpu-1]
                if self.is_idm:
                    if self.sfrd_type=='phy':
                        T21_partial = [(Ho, Om_m, Om_b, sig8, ns, Tcmbo, Yp, mx_gev, sigma45, idm_phy_full(Ho,Om_m,Om_b,sig8,ns,Tcmbo,Yp,mx_gev,sigma45, self.fLy,self.sLy,self.fX,self.wX,self.fesc,self.Tmin_vir,self.hmf,self.mdef, self.Z_eval, Z_temp)) for (Ho, Om_m, Om_b, sig8, ns, Tcmbo, Yp, mx_gev, sigma45) in partial_param]
                    elif self.sfrd_type=='semi-emp':
                        T21_partial = [(Ho, Om_m, Om_b, sig8, ns, Tcmbo, Yp, mx_gev, sigma45, idm_semi_full(Ho,Om_m,Om_b,sig8,ns,Tcmbo,Yp,mx_gev,sigma45, self.fLy,self.sLy,self.fX,self.wX,self.fesc,self.Tmin_vir,self.t_star,self.hmf,self.mdef, self.Z_eval, Z_temp)) for (Ho, Om_m, Om_b, sig8, ns, Tcmbo, Yp, mx_gev, sigma45) in partial_param]
                else:
                    if self.sfrd_type=='phy':
                        T21_partial = [(Ho, Om_m, Om_b, sig8, ns, Tcmbo, Yp, cdm_phy_full(Ho,Om_m,Om_b,sig8,ns,Tcmbo,Yp, self.fLy,self.sLy,self.fX,self.wX,self.fesc,self.Tmin_vir,self.hmf,self.mdef, self.Z_eval, Z_temp)) for (Ho, Om_m, Om_b, sig8, ns, Tcmbo, Yp) in partial_param]
                    elif self.sfrd_type=='semi-emp':
                        T21_partial = [(Ho, Om_m, Om_b, sig8, ns, Tcmbo, Yp, cdm_semi_full(Ho,Om_m,Om_b,sig8,ns,Tcmbo,Yp, self.fLy,self.sLy,self.fX,self.wX,self.fesc,self.Tmin_vir,self.t_star,self.hmf,self.mdef, self.Z_eval,Z_temp)) for (Ho, Om_m, Om_b, sig8, ns, Tcmbo, Yp) in partial_param]
                    elif self.sfrd_type=='emp':
                        T21_partial = [(Ho, Om_m, Om_b, sig8, ns, Tcmbo, Yp, cdm_emp_full(Ho,Om_m,Om_b,sig8,ns,Tcmbo,Yp, self.fLy,self.sLy,self.fX,self.wX,self.fesc,self.a_sfrd, self.Z_eval, Z_temp)) for (Ho, Om_m, Om_b, sig8, ns, Tcmbo, Yp) in partial_param]

            self.comm.Barrier()
            gathered = self.comm.gather(T21_partial, root=0)           
            
            if self.cpu_ind == 0:

                # Flatten results
                all_results = [item for chunk in gathered for item in chunk]

                if self.is_idm:
                    T21_mod2 = np.zeros((np.size(self.Ho),np.size(self.Om_m),np.size(self.Om_b),np.size(self.sig8),np.size(self.ns),np.size(self.Tcmbo),np.size(self.Yp),np.size(self.mx_gev), np.size(self.sigma45),n_values))

                    # Create mapping from values to indices
                    Ho_index = {val: i for i, val in enumerate(self.Ho)}
                    Omm_index = {val: j for j, val in enumerate(self.Om_m)}
                    Omb_index = {val: k for k, val in enumerate(self.Om_b)}
                    sig8_index = {val: l for l, val in enumerate(self.sig8)}
                    ns_index = {val: m for m, val in enumerate(self.ns)}
                    Tcmb_index = {val: n for n, val in enumerate(self.Tcmbo)}
                    Yp_index = {val: o for o, val in enumerate(self.Yp)}
                    mx_gev_index = {val: p for p, val in enumerate(self.mx_gev)}
                    sigma45_index = {val: q for q, val in enumerate(self.sigma45)}

                    # Fill T21 array
                    for Ho_val, Omm_val, Omb_val, sig8_val, ns_val, Tcmb_val, Yp_val, mx_gev_val, sigma45_val, val in all_results:
                        i, j, k, l, m, n, o, p,q = Ho_index[Ho_val], Omm_index[Omm_val], Omb_index[Omb_val], sig8_index[sig8_val], ns_index[ns_val], Tcmb_index[Tcmb_val], Yp_index[Yp_val], mx_gev_index[mx_gev_val], sigma45_index[sigma45_val]
                        
                        T21_mod2[i, j, k, l, m, n, o, p, q, :] = val
                else:
                    T21_mod2 = np.zeros((np.size(self.Ho),np.size(self.Om_m),np.size(self.Om_b),np.size(self.sig8),np.size(self.ns),np.size(self.Tcmbo),np.size(self.Yp),n_values))

                    # Create mapping from values to indices
                    Ho_index = {val: i for i, val in enumerate(self.Ho)}
                    Omm_index = {val: j for j, val in enumerate(self.Om_m)}
                    Omb_index = {val: k for k, val in enumerate(self.Om_b)}
                    sig8_index = {val: l for l, val in enumerate(self.sig8)}
                    ns_index = {val: m for m, val in enumerate(self.ns)}
                    Tcmb_index = {val: n for n, val in enumerate(self.Tcmbo)}
                    Yp_index = {val: o for o, val in enumerate(self.Yp)}

                    # Fill T21 array
                    for Ho_val, Omm_val, Omb_val, sig8_val, ns_val, Tcmb_val, Yp_val, val in all_results:
                        i, j, k, l, m, n, o = Ho_index[Ho_val], Omm_index[Omm_val], Omb_index[Omb_val], sig8_index[sig8_val], ns_index[ns_val], Tcmb_index[Tcmb_val], Yp_index[Yp_val]
                        
                        T21_mod2[i, j, k, l, m, n, o, :] = val

                
                z_save_name = self.path+'one_plus_z'
                T21_save_name = self.path+'T21'
                
                np.save(T21_save_name,T21_mod2)
                np.save(z_save_name,Z_temp)

                print('\033[32m\nOutput saved into folder:',self.path,'\033[00m')
                
                et = time.process_time()
                # get the execution time
                elapsed_time = et - st
                print('\nProcessing time: %.2f seconds' %elapsed_time)
                #========================================================
                #Writing to a summary file

                myfile = self._write_summary(elapsed_time=elapsed_time)
                myfile.write('\n{} models generated'.format(n_mod))
                myfile.write('\nNumber of CPU(s) = {}'.format(self.n_cpu))
                myfile.write('\n')
                myfile.close()
                #========================================================

                print('\n\033[94m================ End of ECHO21 ================\033[00m\n')
#=========================================================================
#=========================================================================

        elif self.model==3:

            if self.cpu_ind==0:
                print_banner()
                if self.is_idm: print('Dark matter type: interacting')
                else: print('Dark matter type: cold')
                print('\nBoth cosmological and astrophysical parameters are varied.')
            
            Z_temp = Z_default
            if self.Z_eval is not None:
                if (self.Z_eval[0]>1501 or self.Z_eval[-1]<Z_end):
                    print('\033[31mYour requested redshift values should satisfy ',1501,'>1+z>',Z_end)
                    print('Terminating ...\033[00m')
                    sys.exit()
                else:
                    Z_temp = self.Z_eval

            n_values = len(Z_temp)
            if self.is_idm:
                #IDM
                if self.sfrd_type=='phy':                
                    param_grid = list(product(self.Ho, self.Om_m, self.Om_b, self.sig8, self.ns, self.Tcmbo, self.Yp, self.mx_gev, self.sigma45, self.fLy,self.sLy,self.fX,self.wX,self.fesc,self.Tmin_vir))
                elif self.sfrd_type=='semi-emp':
                    param_grid = list(product(self.Ho, self.Om_m, self.Om_b, self.sig8, self.ns, self.Tcmbo, self.Yp, self.mx_gev, self.sigma45, self.fLy,self.sLy,self.fX,self.wX,self.fesc,self.Tmin_vir, self.t_star))
            else:
                #CDM
                if self.sfrd_type=='phy':                
                    param_grid = list(product(self.Ho, self.Om_m, self.Om_b, self.sig8, self.ns, self.Tcmbo, self.Yp, self.fLy,self.sLy,self.fX,self.wX,self.fesc,self.Tmin_vir))
                elif self.sfrd_type=='semi-emp':
                    param_grid = list(product(self.Ho, self.Om_m, self.Om_b, self.sig8, self.ns, self.Tcmbo, self.Yp, self.fLy,self.sLy,self.fX,self.wX,self.fesc,self.Tmin_vir, self.t_star))
                else:
                    param_grid = list(product(self.Ho, self.Om_m, self.Om_b, self.sig8, self.ns, self.Tcmbo, self.Yp, self.fLy,self.sLy,self.fX,self.wX,self.fesc,self.a_sfrd))

<<<<<<< HEAD
            partial_param = param_grid[self.cpu_ind::self.n_cpu]
            self.comm.Barrier()

=======
            T21_partial = []
>>>>>>> 68107f47
            if self.cpu_ind==0:
                #Master CPU
                n_mod = len(param_grid)
                print('\nGenerating',n_mod,'models ...')
                st = time.process_time()
                done = 0
                pbar = tqdm(total=n_mod, desc="Processing models", ncols=100)

                while done < n_mod:
                    status = MPI.Status()
                    progress = self.comm.recv(source=MPI.ANY_SOURCE, tag=77, status=status)
                    done += progress
                    pbar.update(progress)
                pbar.close()
            else:
                #Worker CPU
                partial_param = param_grid[self.cpu_ind-1::self.n_cpu-1]
                if self.is_idm:
                    if self.sfrd_type=='phy':
                        T21_partial = [(Ho, Om_m, Om_b, sig8, ns, Tcmbo, Yp, mx_gev, sigma45, fly, sly, fx, wx, fesc, tmin_vir, idm_phy_full(Ho,Om_m,Om_b,sig8,ns,Tcmbo,Yp,mx_gev,sigma45, fly,sly,fx,wx,fesc,tmin_vir,self.hmf,self.mdef, self.Z_eval, Z_temp)) for (Ho, Om_m, Om_b, sig8, ns, Tcmbo, Yp, mx_gev, sigma45, fly, sly, fx, wx, fesc, tmin_vir) in partial_param]
                    elif self.sfrd_type=='semi-emp':
                        T21_partial = [(Ho, Om_m, Om_b, sig8, ns, Tcmbo, Yp, mx_gev, sigma45, fly, sly, fx, wx, fesc, tmin_vir, t_star, idm_semi_full(Ho,Om_m,Om_b,sig8,ns,Tcmbo,Yp,mx_gev,sigma45, fly,sly,fx,wx,fesc,tmin_vir,t_star,self.hmf,self.mdef, self.Z_eval, Z_temp)) for (Ho, Om_m, Om_b, sig8, ns, Tcmbo, Yp, mx_gev, sigma45, fly, sly, fx, wx, fesc, tmin_vir, t_star) in partial_param]
                else:
                    if self.sfrd_type=='phy':
                        T21_partial = [(Ho, Om_m, Om_b, sig8, ns, Tcmbo, Yp, fly, sly, fx, wx, fesc, tmin_vir, cdm_phy_full(Ho, Om_m, Om_b, sig8, ns, Tcmbo, Yp,  fly, sly, fx, wx, fesc, tmin_vir,self.hmf,self.mdef, self.Z_eval, Z_temp)) for (Ho, Om_m, Om_b, sig8, ns, Tcmbo, Yp, fly, sly, fx, wx, fesc, tmin_vir) in partial_param]
                    elif self.sfrd_type=='semi-emp':
                        T21_partial = [(Ho, Om_m, Om_b, sig8, ns, Tcmbo, Yp, fly, sly, fx, wx, fesc, tmin_vir, t_star, cdm_semi_full(Ho, Om_m, Om_b, sig8, ns, Tcmbo, Yp,  fly, sly, fx, wx, fesc, tmin_vir, t_star,self.hmf,self.mdef, self.Z_eval,Z_temp)) for (Ho, Om_m, Om_b, sig8, ns, Tcmbo, Yp, fly, sly, fx, wx, fesc, tmin_vir, t_star) in partial_param]
                    elif self.sfrd_type=='emp':
                        T21_partial = [(Ho, Om_m, Om_b, sig8, ns, Tcmbo, Yp, fly, sly, fx, wx, fesc, a_sfrd, cdm_emp_full( Ho, Om_m, Om_b, sig8, ns, Tcmbo, Yp, fly, sly, fx, wx, fesc, a_sfrd, self.Z_eval, Z_temp)) for (Ho, Om_m, Om_b, sig8, ns, Tcmbo, Yp, fly, sly, fx, wx, fesc, a_sfrd) in partial_param]

<<<<<<< HEAD
            #self.comm.Barrier()
=======
            self.comm.Barrier()
>>>>>>> 68107f47
            gathered = self.comm.gather(T21_partial, root=0)           
            
            if self.cpu_ind == 0:
                
                # Flatten results
                all_results = [item for chunk in gathered for item in chunk]

                if self.is_idm:
                    #IDM
                    if self.sfrd_type=='phy':
                        T21_mod3 = np.zeros((np.size(self.Ho),np.size(self.Om_m),np.size(self.Om_b),np.size(self.sig8),np.size(self.ns),np.size(self.Tcmbo),np.size(self.Yp), np.size(self.mx_gev), np.size(self.sigma45), np.size(self.fLy),np.size(self.sLy),np.size(self.fX),np.size(self.wX),np.size(self.fesc),np.size(self.Tmin_vir),n_values))

                        # Create mapping from values to indices
                        Ho_index = {val: i for i, val in enumerate(self.Ho)}
                        Omm_index = {val: j for j, val in enumerate(self.Om_m)}
                        Omb_index = {val: k for k, val in enumerate(self.Om_b)}
                        sig8_index = {val: l for l, val in enumerate(self.sig8)}
                        ns_index = {val: m for m, val in enumerate(self.ns)}
                        Tcmb_index = {val: n for n, val in enumerate(self.Tcmbo)}
                        Yp_index = {val: o for o, val in enumerate(self.Yp)}
                        mx_gev_index = {val: p for p, val in enumerate(self.mx_gev)}
                        sigma45_index = {val: q for q, val in enumerate(self.sigma45)}
                        
                        fLy_index = {val: r for r, val in enumerate(self.fLy)}
                        sLy_index = {val: r for r, val in enumerate(self.sLy)}
                        fX_index = {val: r for r, val in enumerate(self.fX)}
                        wX_index = {val: r for r, val in enumerate(self.wX)}
                        fesc_index = {val: r for r, val in enumerate(self.fesc)}
                        Tmin_index = {val: r for r, val in enumerate(self.Tmin_vir)}

                        # Fill T21 array
                        for Ho_val, Omm_val, Omb_val, sig8_val, ns_val, Tcmb_val, Yp_val, mx_gev_val, sigma45_val, fly_val, sly_val, fx_val, w_val, fesc_val, tmin_val, val in all_results:
                            i1, i2, i3, i4, i5, i6, i7, i8, i9, i10, i11, i12, i13, i14, i15 = Ho_index[Ho_val], Omm_index[Omm_val], Omb_index[Omb_val], sig8_index[sig8_val], ns_index[ns_val], Tcmb_index[Tcmb_val], Yp_index[Yp_val], mx_gev_index[mx_gev_val], sigma45_index[sigma45_val], fLy_index[fly_val], sLy_index[sly_val], fX_index[fx_val], wX_index[w_val], fesc_index[fesc_val], Tmin_index[tmin_val]
                            
                            T21_mod3[i1, i2, i3, i4, i5, i6, i7, i8, i9, i10, i11, i12, i13, i14, i15, :] = val
                    
                    elif self.sfrd_type=='semi-emp':
                        T21_mod3 = np.zeros((np.size(self.Ho),np.size(self.Om_m),np.size(self.Om_b),np.size(self.sig8),np.size(self.ns),np.size(self.Tcmbo),np.size(self.Yp),np.size(self.mx_gev), np.size(self.sigma45),np.size(self.fLy),np.size(self.sLy),np.size(self.fX),np.size(self.wX),np.size(self.fesc),np.size(self.Tmin_vir),np.size(self.t_star),n_values))

                        # Create mapping from values to indices
                        Ho_index = {val: i for i, val in enumerate(self.Ho)}
                        Omm_index = {val: j for j, val in enumerate(self.Om_m)}
                        Omb_index = {val: k for k, val in enumerate(self.Om_b)}
                        sig8_index = {val: l for l, val in enumerate(self.sig8)}
                        ns_index = {val: m for m, val in enumerate(self.ns)}
                        Tcmb_index = {val: n for n, val in enumerate(self.Tcmbo)}
                        Yp_index = {val: o for o, val in enumerate(self.Yp)}
                        mx_gev_index = {val: p for p, val in enumerate(self.mx_gev)}
                        sigma45_index = {val: q for q, val in enumerate(self.sigma45)}
                        
                        fLy_index = {val: r for r, val in enumerate(self.fLy)}
                        sLy_index = {val: r for r, val in enumerate(self.sLy)}
                        fX_index = {val: r for r, val in enumerate(self.fX)}
                        wX_index = {val: r for r, val in enumerate(self.wX)}
                        fesc_index = {val: r for r, val in enumerate(self.fesc)}
                        Tmin_index = {val: r for r, val in enumerate(self.Tmin_vir)}
                        t_star_index = {val: r for r, val in enumerate(self.t_star)}

                        # Fill T21 array
                        for Ho_val, Omm_val, Omb_val, sig8_val, ns_val, Tcmb_val, Yp_val, mx_gev_val, sigma45_val, fly_val, sly_val, fx_val, w_val, fesc_val, tmin_val, t_star_val, val in all_results:
                            i1, i2, i3, i4, i5, i6, i7, i8, i9, i10, i11, i12, i13, i14, i15, i16 = Ho_index[Ho_val], Omm_index[Omm_val], Omb_index[Omb_val], sig8_index[sig8_val], ns_index[ns_val], Tcmb_index[Tcmb_val], Yp_index[Yp_val], mx_gev_index[mx_gev_val], sigma45_index[sigma45_val], fLy_index[fly_val], sLy_index[sly_val], fX_index[fx_val], wX_index[w_val], fesc_index[fesc_val], Tmin_index[tmin_val], t_star_index[t_star_val]
                            
                            T21_mod3[i1, i2, i3, i4, i5, i6, i7, i8, i9, i10, i11, i12, i13, i14, i15, i16, :] = val
                else:
                    #CDM
                    if self.sfrd_type=='phy':
                        T21_mod3 = np.zeros((np.size(self.Ho),np.size(self.Om_m),np.size(self.Om_b),np.size(self.sig8),np.size(self.ns),np.size(self.Tcmbo),np.size(self.Yp),np.size(self.fLy),np.size(self.sLy),np.size(self.fX),np.size(self.wX),np.size(self.fesc),np.size(self.Tmin_vir),n_values))

                        # Create mapping from values to indices
                        Ho_index = {val: i for i, val in enumerate(self.Ho)}
                        Omm_index = {val: j for j, val in enumerate(self.Om_m)}
                        Omb_index = {val: k for k, val in enumerate(self.Om_b)}
                        sig8_index = {val: l for l, val in enumerate(self.sig8)}
                        ns_index = {val: m for m, val in enumerate(self.ns)}
                        Tcmb_index = {val: n for n, val in enumerate(self.Tcmbo)}
                        Yp_index = {val: o for o, val in enumerate(self.Yp)}
                        
                        fLy_index = {val: r for r, val in enumerate(self.fLy)}
                        sLy_index = {val: r for r, val in enumerate(self.sLy)}
                        fX_index = {val: r for r, val in enumerate(self.fX)}
                        wX_index = {val: r for r, val in enumerate(self.wX)}
                        fesc_index = {val: r for r, val in enumerate(self.fesc)}
                        Tmin_index = {val: r for r, val in enumerate(self.Tmin_vir)}

                        # Fill T21 array
                        for Ho_val, Omm_val, Omb_val, sig8_val, ns_val, Tcmb_val, Yp_val, fly_val, sly_val, fx_val, w_val, fesc_val, tmin_val, val in all_results:
                            i1, i2, i3, i4, i5, i6, i7, i8, i9, i10, i11, i12, i13 = Ho_index[Ho_val], Omm_index[Omm_val], Omb_index[Omb_val], sig8_index[sig8_val], ns_index[ns_val], Tcmb_index[Tcmb_val], Yp_index[Yp_val], fLy_index[fly_val], sLy_index[sly_val], fX_index[fx_val], wX_index[w_val], fesc_index[fesc_val], Tmin_index[tmin_val]
                            
                            T21_mod3[i1, i2, i3, i4, i5, i6, i7, i8, i9, i10, i11, i12, i13, :] = val
                    
                    elif self.sfrd_type=='semi-emp':
                        T21_mod3 = np.zeros((np.size(self.Ho),np.size(self.Om_m),np.size(self.Om_b),np.size(self.sig8),np.size(self.ns),np.size(self.Tcmbo),np.size(self.Yp),np.size(self.fLy),np.size(self.sLy),np.size(self.fX),np.size(self.wX),np.size(self.fesc),np.size(self.Tmin_vir),np.size(self.t_star),n_values))

                        # Create mapping from values to indices
                        Ho_index = {val: i for i, val in enumerate(self.Ho)}
                        Omm_index = {val: j for j, val in enumerate(self.Om_m)}
                        Omb_index = {val: k for k, val in enumerate(self.Om_b)}
                        sig8_index = {val: l for l, val in enumerate(self.sig8)}
                        ns_index = {val: m for m, val in enumerate(self.ns)}
                        Tcmb_index = {val: n for n, val in enumerate(self.Tcmbo)}
                        Yp_index = {val: o for o, val in enumerate(self.Yp)}
                        
                        fLy_index = {val: r for r, val in enumerate(self.fLy)}
                        sLy_index = {val: r for r, val in enumerate(self.sLy)}
                        fX_index = {val: r for r, val in enumerate(self.fX)}
                        wX_index = {val: r for r, val in enumerate(self.wX)}
                        fesc_index = {val: r for r, val in enumerate(self.fesc)}
                        Tmin_index = {val: r for r, val in enumerate(self.Tmin_vir)}
                        t_star_index = {val: r for r, val in enumerate(self.t_star)}

                        # Fill T21 array
                        for Ho_val, Omm_val, Omb_val, sig8_val, ns_val, Tcmb_val, Yp_val, fly_val, sly_val, fx_val, w_val, fesc_val, tmin_val, t_star_val, val in all_results:
                            i1, i2, i3, i4, i5, i6, i7, i8, i9, i10, i11, i12, i13, i14 = Ho_index[Ho_val], Omm_index[Omm_val], Omb_index[Omb_val], sig8_index[sig8_val], ns_index[ns_val], Tcmb_index[Tcmb_val], Yp_index[Yp_val], fLy_index[fly_val], sLy_index[sly_val], fX_index[fx_val], wX_index[w_val], fesc_index[fesc_val], Tmin_index[tmin_val], t_star_index[t_star_val]
                            
                            T21_mod3[i1, i2, i3, i4, i5, i6, i7, i8, i9, i10, i11, i12, i13, i14, :] = val
                    else:
                        #CDM, empirical
                        T21_mod3 = np.zeros((np.size(self.Ho),np.size(self.Om_m),np.size(self.Om_b),np.size(self.sig8),np.size(self.ns),np.size(self.Tcmbo),np.size(self.Yp),np.size(self.fLy),np.size(self.sLy),np.size(self.fX),np.size(self.wX),np.size(self.fesc),np.size(self.a_sfrd),n_values))

                        # Create mapping from values to indices
                        Ho_index = {val: i for i, val in enumerate(self.Ho)}
                        Omm_index = {val: j for j, val in enumerate(self.Om_m)}
                        Omb_index = {val: k for k, val in enumerate(self.Om_b)}
                        sig8_index = {val: l for l, val in enumerate(self.sig8)}
                        ns_index = {val: m for m, val in enumerate(self.ns)}
                        Tcmb_index = {val: n for n, val in enumerate(self.Tcmbo)}
                        Yp_index = {val: o for o, val in enumerate(self.Yp)}

                        fLy_index = {val: r for r, val in enumerate(self.fLy)}
                        sLy_index = {val: r for r, val in enumerate(self.sLy)}
                        fX_index = {val: r for r, val in enumerate(self.fX)}
                        wX_index = {val: r for r, val in enumerate(self.wX)}
                        fesc_index = {val: r for r, val in enumerate(self.fesc)}
                        a_index = {val: r for r, val in enumerate(self.a_vir)}

                        # Fill T21 array
                        for Ho_val, Omm_val, Omb_val, sig8_val, ns_val, Tcmb_val, Yp_val, fly_val, sly_val, fx_val, w_val, fesc_val, a_val, val in all_results:
                            i1, i2, i3, i4, i5, i6, i7, i8, i9, i10, i11, i12, i13 = Ho_index[Ho_val], Omm_index[Omm_val], Omb_index[Omb_val], sig8_index[sig8_val], ns_index[ns_val], Tcmb_index[Tcmb_val], Yp_index[Yp_val], fLy_index[fly_val], sLy_index[sly_val], fX_index[fx_val], wX_index[w_val], fesc_index[fesc_val], a_index[a_val]
                            
                            T21_mod3[i1, i2, i3, i4, i5, i6, i7, i8, i9, i10, i11, i12, i13, :] = val
            
                z_save_name = self.path+'one_plus_z'
                T21_save_name = self.path+'T21'
                
                np.save(z_save_name,Z_temp)
                np.save(T21_save_name,T21_mod3)
                

                print('\033[32m\nOutput saved into folder:',self.path,'\033[00m')
                
                et = time.process_time()
                # get the execution time
                elapsed_time = et - st
                print('\nProcessing time: %.2f seconds' %elapsed_time)
                #========================================================
                #Writing to a summary file

                myfile = self._write_summary(elapsed_time=elapsed_time)
                myfile.write('\n{} models generated'.format(n_mod))
                myfile.write('\nNumber of CPU(s) = {}'.format(self.n_cpu))
                myfile.write('\n')
                myfile.close()
                #========================================================

                print('\n\033[94m================ End of ECHO21 ================\033[00m\n')
        return None
    #End of function glob_sig               
#End of class pipeline
#========================================================================================================<|MERGE_RESOLUTION|>--- conflicted
+++ resolved
@@ -1,1102 +1,1078 @@
-import numpy as np
-from mpi4py import MPI
-from itertools import product
-import sys
-import time
-import os
-import pickle
-from scipy.interpolate import CubicSpline
-from time import localtime, strftime
-from tqdm import tqdm
-
-from .const import Zstar, Z_start, Z_end, Z_default, Z_cd, flipped_Z_default, phy_sfrd_default_model, emp_sfrd_default_model, semi_emp_sfrd_default_model
-from .echofuncs import funcs
-from .misc import *
-
-#--------------------------------------------------------------------------------------------
-
-#The following 2 functions will be useful if you want to save and load `pipeline`` object.
-def save_pipeline(obj, filename):
-    '''Saves the class object :class:`pipeline`.
-    
-    Save the class object :class:`pipeline` for later use. It will save the object in the path where you have all the other outputs from this package.
-    
-    Parameters
-    ~~~~~~~~~~
-
-    obj : class
-        This should be the class object you want to save.
-        
-    filename : str
-        Give a file name only to your object, not the full path. obj will be saved in the ``obj.path`` directory.
-    
-    '''
-    try:
-        comm = MPI.COMM_WORLD
-        cpu_ind = comm.Get_rank()
-        Ncpu = comm.Get_size()
-    except:
-        cpu_ind=0
-    if cpu_ind==0:
-        if filename[-4:]!='.pkl': filename=filename+'.pkl'
-        fullpath = obj.path+filename
-        with open(fullpath, 'wb') as outp:  # Overwrites any existing file.
-            pickle.dump(obj, outp, pickle.HIGHEST_PROTOCOL)
-    return None
-    
-def load_pipeline(filename):
-    '''To load the class object :class:`pipeline`.
-    
-    Parameters
-    ~~~~~~~~~~
-
-    filename : str
-        This should be the name of the file you gave in :func:`save_pipeline()` for saving class object :class:`pipeline`. Important: provide the full path for ``filename`` with the extension ``.pkl``.
-        
-    Returns
-    ~~~~~~~
-
-    class object    
-    '''
-    try:
-        comm = MPI.COMM_WORLD
-        cpu_ind = comm.Get_rank()
-        Ncpu = comm.Get_size()
-    except:
-        cpu_ind=0
-    if cpu_ind==0:
-        with open(filename, 'rb') as inp:
-            echo21obj = pickle.load(inp)
-        print('Loaded the echo21 pipeline class object.\n')
-    return echo21obj
-#--------------------------------------------------------------------------------------------
-
-class pipeline():
-    '''
-    This class runs the cosmic history solver and produces the global signal and the corresponding redshifts. There are 3 inputs required for a complete specification -- cosmological parameters, astrophysical parameter, and star formation related parameters. They are supplied through arguments, ``cosmo``, ``astro``, and ``sfrd_dic``, respectively. The notation for the parameters is as follows. All of these need to be dictionaries. For example:
-
-    cosmo = {'Ho':67.4,'Om_m':0.315,'Om_b':0.049,'sig8':0.811,'ns':0.965,'Tcmbo':2.725,'Yp':0.245},
-    astro = {'fLy':1,'sLy' : 2.64,'fX':1,'wX':1.5, 'fesc':0.0106},
-    sfrd_dic = {'type':'phy','hmf':'press74','mdef':'fof','Tmin_vir':1e4}
-    
-    Parameters
-    ~~~~~~~~~~
-
-    Ho : float, optional
-        Hubble parameter today in units of :math:`\\mathrm{km\\,s^{-1}\\,Mpc^{-1}}`. Default value ``67.4``.
-    
-    Om_m : float, optional
-        Relative matter density. Default value ``0.315``.
-    
-    Om_b : float, optional
-        Relative baryon density. Default value ``0.049``.            
-    
-    sig8 : float, optional
-        Amplitude of density fluctuations. Default value ``0.811``.
-    
-    ns : float, optional
-        Spectral index of the primordial scalar spectrum. Default value ``0.965``. 
-
-    Tcmbo : float, optional
-        CMB temperature today in kelvin. Default value ``2.725``.
-    
-    Yp : float, optional
-        Primordial helium fraction by mass. Default value ``0.245``.
-    
-    fLy : float, optional
-        :math:`f_{\\mathrm{Ly}}`, a dimensionless parameter which controls the emissivity of the Lyman series photons. Default value ``1.0``.
-    
-    sLy : float, optional
-        :math:`s`, spectral index of Lyman series SED, when expressed as :math:`\\epsilon\\propto E^{-s}`. :math:`\\epsilon` is energy emitted per unit energy range and per unit volume. Default value ``2.64``.
-
-    fX : float, optional
-        :math:`f_{\\mathrm{X}}`, a dimensionless parameter which controls the emissivity of the X-ray photons. Default value ``1``.
-    
-    wX : float, optional
-        :math:`w`, spectral index of X-ray SED, when expressed as :math:`\\epsilon\\propto E^{-w}`. :math:`\\epsilon` is energy emitted per unit energy range and per unit volume. Default value ``1.5``.
-
-    fesc : float, optional
-        :math:`f_{\\mathrm{esc}}`, a dimensionless parameter which controls the escape fraction of the ionizing photons. Default value ``0.01``.
-
-    sfrd_dic : dictionary, optional
-        
-        This should be a dictionary containing all the details of SFRD.
-        
-        type : str, optional
-            Available types are 'phy' (default), 'semi-emp', and 'emp', for a physically-motivated, semi-empirical, and an empiricaly-motivated SFRD, respectively.
-
-        hmf : str, optional
-            HMF model to use. Default value ``press74``. Other commonly used HMFs are
-            
-            - sheth99 (for Sheth & Tormen 1999)
-            
-            - tinker08 (for Tinker et al 2008)
-
-        For the full list see `colossus <https://bdiemer.bitbucket.io/colossus/lss_mass_function.html#mass-function-models>`__ page.
-
-        mdef: str, optional
-            Definition for halo mass. Default is ``fof``. For most HMFs such as Press-Schechter or Sheth-Tormen, friends-of-friends (``fof``) algorithm is used. For Tinker08, it is an integer times mean matter density (``<int>m``). See the ``colossus`` documentation for definition `page <https://bdiemer.bitbucket.io/colossus/halo_mass.html>`_
-            
-        Tmin_vir : float, optional
-            Minimum virial temperature (in units of kelvin) for star formation. Default value ``1e4``.
-
-
-    Methods
-    ~~~~~~~
-    '''
-    def __init__(self,cosmo=None,astro= None, sfrd_dic=None,Z_eval=None,path='echo21_outputs/'):
-
-        if cosmo is None:
-            cosmo = {
-                'Ho': 67.4, 'Om_m': 0.315, 'Om_b': 0.049, 'sig8': 0.811, 'ns': 0.965,
-                'Tcmbo': 2.725, 'Yp': 0.245, 'mx_gev': None, 'sigma45': None
-            }
-        if astro is None:
-            astro = {'fLy': 1, 'sLy': 2.64, 'fX': 1, 'wX': 1.5, 'fesc': 0.0106}
-        if sfrd_dic is None:
-            sfrd_dic = {'type': 'phy', 'hmf': 'press74', 'mdef': 'fof', 'Tmin_vir': 1e4}
-
-
-        self.comm = MPI.COMM_WORLD
-        self.cpu_ind = self.comm.Get_rank()
-        self.n_cpu = self.comm.Get_size()
-
-        self.cosmo=cosmo
-        self.astro=astro
-
-        
-        
-        self.model = 0
-        for keys in self.astro.keys():
-            if np.size(self.astro[keys])>1:
-                self.model = 1
-                break
-        
-        self.sfrd_type = sfrd_dic['type']
-        if self.sfrd_type == 'phy':
-            sfrd_dic={**phy_sfrd_default_model,**sfrd_dic}
-            self.hmf = sfrd_dic['hmf']
-            self.mdef = sfrd_dic['mdef']
-            self.Tmin_vir = sfrd_dic['Tmin_vir']
-            if self.model==0:
-                if np.size(self.Tmin_vir)>1:
-                    self.model=1
-        elif self.sfrd_type == 'semi-emp':
-            sfrd_dic={**semi_emp_sfrd_default_model,**sfrd_dic}
-            self.hmf = sfrd_dic['hmf']
-            self.mdef = sfrd_dic['mdef']
-            self.Tmin_vir = sfrd_dic['Tmin_vir']
-            self.t_star = sfrd_dic['t_star']
-            if self.model==0:
-                if np.size(self.Tmin_vir)>1 or np.size(self.t_star)>1:
-                    self.model=1
-        elif self.sfrd_type == 'emp':
-            sfrd_dic={**emp_sfrd_default_model,**sfrd_dic}
-            self.a_sfrd = sfrd_dic['a']
-            if self.model==0:
-                if np.size(self.a_sfrd)>1:
-                    self.model=1
-
-        for keys in self.cosmo.keys():
-            if np.size(self.cosmo[keys])>1:
-                self.model = self.model+2
-                break
-        
-        if self.model==0:
-            self.astro=to_float(self.astro)
-            self.cosmo=to_float(self.cosmo)
-            if self.sfrd_type == 'phy': self.Tmin_vir = to_float(self.Tmin_vir)
-            elif self.sfrd_type == 'semi-emp':
-                self.Tmin_vir = to_float(self.Tmin_vir)
-                self.t_star = to_float(self.t_star)
-            else: self.a_sfrd = to_float(self.a_sfrd)
-        elif self.model==1:
-            self.astro=to_array(self.astro)
-            self.cosmo=to_float(self.cosmo)
-            if self.sfrd_type == 'phy': self.Tmin_vir = to_array(self.Tmin_vir)
-            elif self.sfrd_type == 'semi-emp':
-                self.Tmin_vir = to_array(self.Tmin_vir)
-                self.t_star = to_array(self.t_star)
-            else: self.a_sfrd = to_array(self.a_sfrd)
-        elif self.model==2:
-            self.astro=to_float(self.astro)
-            self.cosmo=to_array(self.cosmo)
-            if self.sfrd_type == 'phy': self.Tmin_vir = to_float(self.Tmin_vir)
-            elif self.sfrd_type == 'semi-emp':
-                self.Tmin_vir = to_float(self.Tmin_vir)
-                self.t_star = to_float(self.t_star)
-            else: self.a_sfrd = to_float(self.a_sfrd)
-        elif self.model==3:
-            self.astro=to_array(self.astro)
-            self.cosmo=to_array(self.cosmo)
-            if self.sfrd_type == 'phy': self.Tmin_vir = to_array(self.Tmin_vir)
-            elif self.sfrd_type == 'semi-emp':
-                self.Tmin_vir = to_array(self.Tmin_vir)
-                self.t_star = to_array(self.t_star)
-            else: self.a_sfrd = to_array(self.a_sfrd)
-        else:
-            print('Impossible!')
-            sys.exit()
-        
-        self.Z_eval = Z_eval
-
-        if type(self.Z_eval)==np.ndarray or type(self.Z_eval)==list:
-            self.Z_eval=np.array(self.Z_eval)
-            if self.Z_eval[1]>self.Z_eval[0]:
-                # Arranging redshifts from ascending to descending
-                self.Z_eval = self.Z_eval[::-1]
-
-        self.Ho = cosmo['Ho']
-        self.Om_m = cosmo['Om_m']
-        self.Om_b = cosmo['Om_b']
-        self.sig8 = cosmo['sig8']
-        self.ns = cosmo['ns']
-        self.Tcmbo = cosmo['Tcmbo']
-        self.Yp = cosmo['Yp']
-        try:
-            self.mx_gev = cosmo['mx_gev']
-            self.sigma45 = cosmo['sigma45']
-            self.is_idm = True
-        except:
-            self.is_idm = False
-        
-        self.fLy = astro['fLy']
-        self.sLy = astro['sLy']
-        self.fX = astro['fX']
-        self.wX = astro['wX']
-        self.fesc = astro['fesc']
-        
-        if self.is_idm and self.sfrd_type == 'emp':
-            print('\n\033[31mError! Only physically-motivated SFRD is allowed with IDM.')
-            print('Terminating ...\033[00m\n')
-            sys.exit()
-
-
-
-        self.path=path
-        if self.cpu_ind==0:
-            if os.path.isdir(self.path)==False:
-                print('The requested directory does not exist. Creating ',self.path)
-                os.mkdir(self.path)
-            
-            self.timestamp = strftime("%Y%m%d-%H%M%S", localtime())
-            self.path = self.path + 'output_'+self.timestamp+'/'
-            os.mkdir(self.path)
-
-            self.formatted_timestamp = self.timestamp[9:11]+':'+self.timestamp[11:13]+':'+self.timestamp[13:15]+' '+self.timestamp[6:8]+'/'+self.timestamp[4:6]+'/'+ self.timestamp[:4]
-
-            save_pipeline(self,'pipe')
-        return None
-
-    def _write_summary(self, elapsed_time):
-        '''
-        Given the elapsed time of the code execution write the main summary of the run.
-        '''
-        sumfile = self.path+"glob_sig_"+self.timestamp+".txt"
-        myfile = open(sumfile, "w")
-        myfile.write('''\n███████╗ ██████╗██╗  ██╗ ██████╗ ██████╗  ██╗
-██╔════╝██╔════╝██║  ██║██╔═══██╗╚════██╗███║
-█████╗  ██║     ███████║██║   ██║ █████╔╝╚██║
-██╔══╝  ██║     ██╔══██║██║   ██║██╔═══╝  ██║
-███████╗╚██████╗██║  ██║╚██████╔╝███████╗ ██║
-╚══════╝ ╚═════╝╚═╝  ╚═╝ ╚═════╝ ╚══════╝ ╚═╝\n''')
-        myfile.write('Shikhar Mittal, 2025\n')
-        myfile.write('\nThis is output_'+self.timestamp)
-        myfile.write('\n------------------------------\n')
-        myfile.write('\nTime stamp: '+self.formatted_timestamp)
-        myfile.write('\n\nExecution time: %.2f seconds' %elapsed_time) 
-        myfile.write('\n\n')
-        if self.is_idm: myfile.write('Dark matter type: interacting')
-        else: myfile.write('Dark matter type: cold')
-        myfile.write('\n\nParameters given:\n')
-        myfile.write('-----------------')
-        myfile.write('\nHo = {}'.format(self.Ho))
-        myfile.write('\nOm_m = {}'.format(self.Om_m))
-        myfile.write('\nOm_b = {}'.format(self.Om_b))
-        myfile.write('\nsig8 = {}'.format(self.sig8))
-        myfile.write('\nns = {}'.format(self.ns))
-        myfile.write('\nTcmbo = {}'.format(self.Tcmbo))
-        myfile.write('\nYp = {}'.format(self.Yp))
-
-        if self.is_idm:
-            myfile.write('\nmx_gev = {}'.format(self.mx_gev))
-            myfile.write('\nsigma45 = {}'.format(self.sigma45))
-
-        myfile.write('\n\nfLy = {}'.format(self.fLy))
-        myfile.write('\nsLy = {}'.format(self.sLy))
-        myfile.write('\nfX = {}'.format(self.fX))
-        myfile.write('\nwX = {}'.format(self.wX))
-        myfile.write('\nfesc = {}'.format(self.fesc))
-        myfile.write('\n\nSFRD')
-        myfile.write('\n  Type = '+self.sfrd_type)
-        if self.sfrd_type == 'phy':
-            if self.is_idm==False:
-                myfile.write('\n  HMF = '+self.hmf)
-                myfile.write('\n  mdef = '+self.mdef)
-            else:
-                myfile.write('\n Currently, only Tinker et al. (2008) is supported.')
-                myfile.write('\n  HMF = tinker08')
-                myfile.write('\n  mdef = 200m')
-            myfile.write('\n  Tmin_vir = {}'.format(self.Tmin_vir))
-        elif self.sfrd_type == 'semi-emp':
-            if self.is_idm==False:
-                myfile.write('\n  HMF = '+self.hmf)
-                myfile.write('\n  mdef = '+self.mdef)
-            else:
-                myfile.write('\n Currently, only Tinker et al. (2008) is supported.')
-                myfile.write('\n  HMF = tinker08')
-                myfile.write('\n  mdef = 200m')
-            myfile.write('\n  Tmin_vir = {}'.format(self.Tmin_vir))
-            myfile.write('\n  t_star = {}'.format(self.t_star))
-        else:
-            myfile.write('\n  a = {}'.format(self.a_sfrd))
-        
-        myfile.write('\n')
-        return myfile
-
-    def print_input(self):
-        '''Prints the input parameters you gave.'''
-
-        if self.is_idm: print('Dark matter type: interacting')
-        else: print('Dark matter type: cold')
-
-        print('\n\033[93mParameters given:\n')
-        print('-----------------')
-        print('\nHo = {}'.format(self.Ho))
-        print('Om_m = {}'.format(self.Om_m))
-        print('Om_b = {}'.format(self.Om_b))
-        print('sig8 = {}'.format(self.sig8))
-        print('ns = {}'.format(self.ns))
-        print('Tcmbo = {}'.format(self.Tcmbo))
-        print('Yp = {}'.format(self.Yp))
-        if self.is_idm:
-            print('mx_gev = {}'.format(self.mx_gev))
-            print('sigma45 = {}'.format(self.sigma45))
-
-        print('\n\nfLy = {}'.format(self.fLy))
-        print('sLy = {}'.format(self.sLy))
-        print('fX = {}'.format(self.fX))
-        print('wX = {}'.format(self.wX))
-        print('fesc = {}'.format(self.fesc))
-        print('\n\nSFRD')
-        print('  Type = '+self.sfrd_type)
-        if self.sfrd_type == 'phy':
-            if self.is_idm==False:
-                print('  HMF = '+self.hmf)
-                print('  mdef = '+self.mdef)
-            else:
-                print('\n Currently, only Tinker et al. (2008) is supported.')
-                print('\n  HMF = tinker08')
-                print('\n  mdef = 200m')
-            print('  Tmin_vir = {}\033[00m\n'.format(self.Tmin_vir))
-        elif self.sfrd_type == 'semi-emp':
-            if self.is_idm==False:
-                print('  HMF = '+self.hmf)
-                print('  mdef = '+self.mdef)
-            else:
-                print('\n Currently, only Tinker et al. (2008) is supported.')
-                print('\n  HMF = tinker08')
-                print('\n  mdef = 200m')
-            print('  Tmin_vir = {}\033[00m\n'.format(self.Tmin_vir))
-            print('  t_star = {}\033[00m\n'.format(self.t_star))
-        else:
-            print('  a = {}\033[00m\n'.format(self.a_sfrd))
-
-        return None
-    
-    def glob_sig(self):
-        '''
-        This function solves the thermal and ionization history for default values of redshifts and then interpolates the quantities at your choice of redshifts. Then it solves reionization. Finally, it computes the spin temperature and hence the global 21-cm signal. A text file is generated which will contain the basic information about the simulation. 
-        ''' 
-
-        if self.model==0:
-        #Cosmological and astrophysical parameters are fixed.
-            if self.cpu_ind==0:
-                print_banner()
-                if self.is_idm: print('Dark matter type: interacting')
-                else: print('Dark matter type: cold')
-                print('\nBoth cosmological and astrophysical parameters are fixed.\n')
-                
-                st = time.process_time()
-                
-                if self.sfrd_type == 'phy':
-                    if self.is_idm:
-                        myobj = funcs(Ho=self.Ho,Om_m=self.Om_m,Om_b=self.Om_b,sig8=self.sig8,ns=self.ns,Tcmbo=self.Tcmbo,Yp=self.Yp,mx_gev=self.mx_gev,sigma45=self.sigma45, fLy=self.fLy,sLy=self.sLy,fX=self.fX,wX=self.wX,fesc=self.fesc,type = self.sfrd_type,hmf=self.hmf,mdef=self.mdef,Tmin_vir=self.Tmin_vir)
-                    else:
-                        myobj = funcs(Ho=self.Ho,Om_m=self.Om_m,Om_b=self.Om_b,sig8=self.sig8,ns=self.ns,Tcmbo=self.Tcmbo,Yp=self.Yp,fLy=self.fLy,sLy=self.sLy,fX=self.fX,wX=self.wX,fesc=self.fesc,type = self.sfrd_type,hmf=self.hmf,mdef=self.mdef,Tmin_vir=self.Tmin_vir)
-                elif self.sfrd_type == 'semi-emp':
-                    if self.is_idm:
-                        myobj = funcs(Ho=self.Ho,Om_m=self.Om_m,Om_b=self.Om_b,sig8=self.sig8,ns=self.ns,Tcmbo=self.Tcmbo,Yp=self.Yp,mx_gev=self.mx_gev,sigma45=self.sigma45, fLy=self.fLy,sLy=self.sLy,fX=self.fX,wX=self.wX,fesc=self.fesc,type = self.sfrd_type,hmf=self.hmf,mdef=self.mdef,Tmin_vir=self.Tmin_vir, t_star=self.t_star)
-                    else:
-                        myobj = funcs(Ho=self.Ho,Om_m=self.Om_m,Om_b=self.Om_b,sig8=self.sig8,ns=self.ns,Tcmbo=self.Tcmbo,Yp=self.Yp, fLy=self.fLy,sLy=self.sLy,fX=self.fX,wX=self.wX,fesc=self.fesc,type = self.sfrd_type,hmf=self.hmf,mdef=self.mdef,Tmin_vir=self.Tmin_vir, t_star=self.t_star)
-                else:
-                    myobj = funcs(Ho=self.Ho,Om_m=self.Om_m,Om_b=self.Om_b,sig8=self.sig8,ns=self.ns,Tcmbo=self.Tcmbo,Yp=self.Yp,fLy=self.fLy,sLy=self.sLy,fX=self.fX,wX=self.wX,fesc=self.fesc,type = self.sfrd_type,a=self.a_sfrd)
-                
-                Z_temp = Z_default
-
-                if self.Z_eval is not None:
-                    if (self.Z_eval[0]>1501 or self.Z_eval[-1]<Z_end):
-                        print('\033[31mYour requested redshift values should satisfy ',1501,'>1+z>',Z_end)
-                        print('Terminating ...\033[00m')
-                        sys.exit()
-                    else:
-                        Z_temp = self.Z_eval
-                
-                print('Obtaining the thermal and ionisation history ...')
-                sol = myobj.igm_solver(Z_eval=Z_default)
-                
-                xe = sol[0]
-                Tk = sol[1]
-                if self.is_idm:
-                    Tx = sol[2]
-                    v_bx = sol[3]
-
-                Q_Hii = myobj.QHii
-                Q_Hii = np.concatenate((np.zeros(2000),Q_Hii))
-
-                #Because of the stiffness of the ODE at high z, we need to smoothen Tk.
-                Tk[0:1806] = smoother(Z_default[0:1806],Tk[0:1806])
-
-                if self.Z_eval is not None:
-                    splxe = CubicSpline(flipped_Z_default, np.flip(xe))
-                    xe = splxe(self.Z_eval)
-                    Q_Hii = np.interp(self.Z_eval, flipped_Z_default, np.flip(Q_Hii))
-                    splTk = CubicSpline(flipped_Z_default, np.flip(Tk))
-                    Tk = splTk(self.Z_eval)
-                    if self.is_idm:
-                        splTx = CubicSpline(flipped_Z_default, np.flip(Tx))
-                        Tx = splTx(self.Z_eval)
-                        splvbx = CubicSpline(flipped_Z_default, np.flip(v_bx))
-                        v_bx = splvbx(self.Z_eval)
-
-                print('Obtaining spin temperature ...')
-                Ts = myobj.hyfi_spin_temp(Z=Z_temp,xe=xe,Tk=Tk)
-
-                print('Computing the 21-cm signal ...')
-                T21_mod1 = myobj.hyfi_twentyone_cm(Z=Z_temp,xe=xe,Q=Q_Hii,Ts=Ts)
-                
-                print('Done.')
-
-                xe_save_name = self.path+'xe'
-                Q_save_name = self.path+'Q'
-                Tk_save_name = self.path+'Tk'
-                Ts_save_name = self.path+'Ts'
-                Tcmb_save_name = self.path+'Tcmb'
-                T21_save_name = self.path+'T21'
-                z_save_name = self.path+'one_plus_z'
-
-                np.save(xe_save_name,xe)
-                np.save(Q_save_name,Q_Hii)
-                np.save(Tk_save_name,Tk)
-                np.save(Ts_save_name,Ts)
-                np.save(Tcmb_save_name,myobj.basic_cosmo_Tcmb(Z_temp))
-                np.save(T21_save_name,T21_mod1)
-                np.save(z_save_name,Z_temp)
-
-                if self.is_idm:
-                    Tx_save_name = self.path+'Tx'
-                    vbx_save_name = self.path+'vbx'
-                    np.save(Tx_save_name,Tx)
-                    np.save(vbx_save_name,v_bx)
-                
-                
-                
-                print('\033[32mYour outputs have been saved into folder:',self.path,'\033[00m')
-                
-                et = time.process_time()
-                # get the execution time
-                elapsed_time = et - st
-                print('\nExecution time: %.2f seconds' %elapsed_time)
-
-                #========================================================
-                #Writing to a summary file
-                try:
-                    max_T21 = np.min(T21_mod1)
-                    max_ind = np.where(T21_mod1==max_T21)
-                    [max_z] = Z_temp[max_ind]
-                except:
-                    pass
-
-                z50 = None
-                try:
-                    idx = np.argmin(np.abs(Q_Hii-0.5))
-                    z50 = Z_default[idx]-1
-                    z100 = None
-                    try:
-                        idx = np.where(Q_Hii>=0.98)[0][0]
-                        z100 = Z_default[idx]-1
-                        tau_e = myobj.reion_tau(50)
-                    except:
-                        print('\n{:.1f} % universe reionised'.format(100*Q_Hii[-1]))
-                except:
-                    print('\nNote even 50% reionisation complete until today!')
-
-                myfile = self._write_summary(elapsed_time=elapsed_time)
-                
-                if z50!=None:
-                    myfile.write('\n50% reionisation complete at z = {:.2f}'.format(z50))
-                    if z100!=None:
-                        myfile.write("\nReionisation complete at z = {:.2f}".format(z100))
-                        myfile.write("\nTotal Thomson-scattering optical depth = {:.4f}".format(tau_e))
-
-                try: myfile.write('\n\nStrongest 21-cm signal is {:.2f} mK, observed at z = {:.2f}'.format(max_T21,max_z-1))
-                except: pass
-                myfile.write('\n')
-                myfile.close()
-                #========================================================
-
-                print('\n\033[94m================ End of ECHO21 ================\033[00m\n')
-                return None
-
-#=========================================================================
-#=========================================================================
-        elif self.model==1:
-        #Cosmological parameters are fixed so dark ages is solved only once.
-            if self.cpu_ind==0:
-                print_banner()
-                if self.is_idm: print('Dark matter type: interacting')
-                else: print('Dark matter type: cold')
-                print('\nCosmological parameters are fixed. Astrophysical parameters are varied.')
-                print('\nGenerating once the thermal and ionization history for dark ages ...')
-            
-            if self.is_idm:
-                myobj_da = funcs(Ho=self.Ho,Om_m=self.Om_m,Om_b=self.Om_b,sig8=self.sig8,ns=self.ns,Tcmbo=self.Tcmbo,Yp=self.Yp,mx_gev=self.mx_gev,sigma45=self.sigma45)
-            else:
-                myobj_da = funcs(Ho=self.Ho,Om_m=self.Om_m,Om_b=self.Om_b,sig8=self.sig8,ns=self.ns,Tcmbo=self.Tcmbo,Yp=self.Yp)
-
-            Z_da = np.linspace(Z_start,Zstar,2000)
-            sol_da = myobj_da.igm_solver(Z_eval=Z_da)
-            xe_da = sol_da[0]
-            Tk_da = sol_da[1]
-            if self.is_idm:
-                Tx_da = sol_da[2]
-                v_bx_da = sol_da[3]
-
-            Z_temp = Z_cd
-            if self.Z_eval is not None:
-                if (self.Z_eval[0]>Zstar or self.Z_eval[-1]<Z_end):
-                    print('\033[31mYour requested redshift values should satisfy ',Zstar,'>1+z>',Z_end)
-                    print('Terminating ...\033[00m')
-                    sys.exit()
-                else:
-                    Z_temp = self.Z_eval
-
-            n_values = len(Z_temp)
-            if self.sfrd_type=='phy':
-                param_grid = list(product(self.fLy,self.sLy,self.fX,self.wX,self.fesc,self.Tmin_vir))
-            elif self.sfrd_type=='emp':
-                param_grid = list(product(self.fLy,self.sLy,self.fX,self.wX,self.fesc,self.a_sfrd))
-            elif self.sfrd_type=='semi-emp':
-                param_grid = list(product(self.fLy,self.sLy,self.fX,self.wX,self.fesc,self.Tmin_vir,self.t_star))            
-
-<<<<<<< HEAD
-            partial_param = param_grid[self.cpu_ind::self.n_cpu]
-            self.comm.Barrier()
-=======
-            T21_partial = []
->>>>>>> 68107f47
-            if self.cpu_ind==0:
-                #Master CPU
-                n_mod = len(param_grid)
-                print('Done.\n\nGenerating',n_mod,'models for cosmic dawn ...\n')
-                st = time.process_time()
-                done = 0
-                pbar = tqdm(total=n_mod, desc="Processing models", ncols=100)
-
-                while done < n_mod:
-                    status = MPI.Status()
-                    progress = self.comm.recv(source=MPI.ANY_SOURCE, tag=77, status=status)
-                    done += progress
-                    pbar.update(progress)
-                pbar.close()
-            else:
-                #Worker CPU
-                partial_param = param_grid[self.cpu_ind-1::self.n_cpu-1]
-                if self.is_idm:
-                    if self.sfrd_type=='phy':
-                        for i, (fly, sly, fx, wx, fesc, tmin_vir) in enumerate(partial_param):
-                            val = idm_phy_cd(self.Ho, self.Om_m, self.Om_b, self.sig8, self.ns, self.Tcmbo, self.Yp,self.mx_gev, self.sigma45, fly, sly, fx, wx, fesc, tmin_vir,self.hmf, self.mdef, xe_da[-1], Tk_da[-1], Tx_da[-1], v_bx_da[-1], self.Z_eval, Z_temp)
-                            T21_partial.append((fly, sly, fx, wx, fesc, tmin_vir, val))
-                            self.comm.send(1, dest=0, tag=77) 
-                    elif self.sfrd_type=='semi-emp':
-                        for i, (fly, sly, fx, wx, fesc, tmin_vir,t_star) in enumerate(partial_param):
-                            T21_partial.append((fly, sly, fx, wx, fesc, tmin_vir, t_star, idm_semi_cd(self.Ho,self.Om_m,self.Om_b,self.sig8,self.ns,self.Tcmbo,self.Yp,self.mx_gev,self.sigma45, fly,sly,fx,wx,fesc,tmin_vir,t_star,self.hmf,self.mdef,xe_da[-1] , Tk_da[-1], Tx_da[-1], v_bx_da[-1], self.Z_eval, Z_temp)) )
-                            self.comm.send(1, dest=0, tag=77)
-
-<<<<<<< HEAD
-=======
-                else:
-                    if self.sfrd_type=='phy':
-                        for i, (fly, sly, fx, wx, fesc, tmin_vir) in enumerate(partial_param):
-                            T21_partial.append((fly, sly, fx, wx, fesc, tmin_vir, cdm_phy_cd(self.Ho,self.Om_m,self.Om_b,self.sig8,self.ns,self.Tcmbo,self.Yp, fly,sly,fx,wx,fesc,tmin_vir,self.hmf,self.mdef,xe_da[-1] , Tk_da[-1], self.Z_eval, Z_temp)) )
-                            self.comm.send(1, dest=0, tag=77)
-                    elif self.sfrd_type=='semi-emp':
-                        for i,(fly, sly, fx, wx, fesc, tmin_vir,t_star) in enumerate(partial_param):
-                            T21_partial.append((fly, sly, fx, wx, fesc, tmin_vir,t_star, cdm_semi_cd(self.Ho,self.Om_m,self.Om_b,self.sig8,self.ns,self.Tcmbo,self.Yp, fly,sly,fx,wx,fesc,tmin_vir,t_star,self.hmf,self.mdef, xe_da[-1],Tk_da[-1],self.Z_eval,Z_temp)) )
-                            self.comm.send(1, dest=0, tag=77)
-                    elif self.sfrd_type=='emp':
-                        for (fly, sly, fx, wx, fesc, asfrd) in partial_param:
-                            T21_partial.append((fly, sly, fx, wx, fesc, asfrd, cdm_emp_cd(self.Ho,self.Om_m,self.Om_b,self.sig8,self.ns,self.Tcmbo,self.Yp, fly, sly,fx,wx,fesc,asfrd, xe_da[-1],Tk_da[-1],self.Z_eval, Z_temp)) )
-                            self.comm.send(1, dest=0, tag=77)
-                            
->>>>>>> 68107f47
-            self.comm.Barrier()
-            gathered = self.comm.gather(T21_partial, root=0)           
-            
-            if self.cpu_ind == 0:
-
-                # Flatten results
-                all_results = [item for chunk in gathered for item in chunk]
-
-                if self.sfrd_type=='phy':
-                    T21_cd = np.zeros((np.size(self.fLy),np.size(self.sLy),np.size(self.fX),np.size(self.wX),np.size(self.fesc),np.size(self.Tmin_vir),n_values))
-
-                    # Create mapping from values to indices
-                    fLy_index = {val: i for i, val in enumerate(self.fLy)}
-                    sLy_index = {val: j for j, val in enumerate(self.sLy)}
-                    fX_index = {val: k for k, val in enumerate(self.fX)}
-                    wX_index = {val: l for l, val in enumerate(self.wX)}
-                    fesc_index = {val: m for m, val in enumerate(self.fesc)}
-                    Tmin_index = {val: n for n, val in enumerate(self.Tmin_vir)}
-
-                    # Fill T21 array
-                    for fly_val, sly_val, fx_val, w_val, fesc_val, tmin_val, val in all_results:
-                        i, j, k, l, m, n = fLy_index[fly_val], sLy_index[sly_val], fX_index[fx_val], wX_index[w_val], fesc_index[fesc_val], Tmin_index[tmin_val]
-                        T21_cd[i, j, k, l, m, n, :] = val
-                
-                elif self.sfrd_type=='semi-emp':
-                    T21_cd = np.zeros((np.size(self.fLy),np.size(self.sLy),np.size(self.fX),np.size(self.wX),np.size(self.fesc),np.size(self.Tmin_vir),np.size(self.t_star),n_values))
-
-                    # Create mapping from values to indices
-                    fLy_index = {val: i for i, val in enumerate(self.fLy)}
-                    sLy_index = {val: j for j, val in enumerate(self.sLy)}
-                    fX_index = {val: k for k, val in enumerate(self.fX)}
-                    wX_index = {val: l for l, val in enumerate(self.wX)}
-                    fesc_index = {val: m for m, val in enumerate(self.fesc)}
-                    Tmin_index = {val: n for n, val in enumerate(self.Tmin_vir)}
-                    t_star_index = {val: o for o, val in enumerate(self.t_star)}
-
-                    # Fill T21 array
-                    for fly_val, sly_val, fx_val, w_val, fesc_val, tmin_val, t_star_val, val in all_results:
-                        i, j, k, l, m, n, o = fLy_index[fly_val], sLy_index[sly_val], fX_index[fx_val], wX_index[w_val], fesc_index[fesc_val], Tmin_index[tmin_val], t_star_index[t_star_val]
-                        T21_cd[i, j, k, l, m, n, o, :] = val
-
-                elif self.sfrd_type=='emp':
-                    T21_cd = np.zeros((np.size(self.fLy),np.size(self.sLy),np.size(self.fX),np.size(self.wX),np.size(self.fesc),np.size(self.a_sfrd),n_values))
-
-                    # Create mapping from values to indices
-                    fLy_index = {val: i for i, val in enumerate(self.fLy)}
-                    sLy_index = {val: j for j, val in enumerate(self.sLy)}
-                    fX_index = {val: k for k, val in enumerate(self.fX)}
-                    wX_index = {val: l for l, val in enumerate(self.wX)}
-                    fesc_index = {val: m for m, val in enumerate(self.fesc)}
-                    a_index = {val: n for n, val in enumerate(self.a_sfrd)}
-
-                    # Fill T21 array
-                    for fly_val, sly_val, fx_val, w_val, fesc_val, a_val, val in all_results:
-                        i, j, k, l, m, n = fLy_index[fly_val], sLy_index[sly_val], fX_index[fx_val], wX_index[w_val], fesc_index[fesc_val], a_index[a_val]
-                        T21_cd[i, j, k, l, m, n, :] = val
-
-
-                T21_save_name = self.path+'T21'
-                z_save_name = self.path+'one_plus_z'
-                
-                np.save(T21_save_name,T21_cd)
-                np.save(z_save_name,Z_temp)
-                print('\033[32m\nOutput saved into folder:',self.path,'\033[00m')
-                
-                et = time.process_time()
-                # get the execution time
-                elapsed_time = et - st
-                print('\nProcessing time: %.2f seconds' %elapsed_time)
-
-                #========================================================
-                #Writing to a summary file
-
-                myfile = self._write_summary(elapsed_time=elapsed_time)
-                myfile.write('\n{} models generated'.format(n_mod))
-                myfile.write('\nNumber of CPU(s) = {}'.format(self.n_cpu))
-                myfile.write('\n')
-                myfile.close()
-                #========================================================
-
-                print('\n\033[94m================ End of ECHO21 ================\033[00m\n')
-
-#=========================================================================
-#=========================================================================
-        elif self.model==2:
-
-            if self.cpu_ind==0:
-                print_banner()
-                if self.is_idm: print('Dark matter type: interacting')
-                else: print('Dark matter type: cold')
-                print('\nOnly cosmological parameters are varied.')
-            
-            Z_temp = Z_default
-            if self.Z_eval is not None:
-                if (self.Z_eval[0]>1501 or self.Z_eval[-1]<Z_end):
-                    print('\033[31mYour requested redshift values should satisfy ',1501,'>1+z>',Z_end)
-                    print('Terminating ...\033[00m')
-                    sys.exit()
-                else:
-                    Z_temp = self.Z_eval
-
-            n_values = len(Z_temp)
-            if self.is_idm:
-                param_grid = list(product(self.Ho, self.Om_m, self.Om_b, self.sig8, self.ns, self.Tcmbo, self.Yp, self.mx_gev, self.sigma45))
-            else:
-                param_grid = list(product(self.Ho, self.Om_m, self.Om_b, self.sig8, self.ns, self.Tcmbo, self.Yp))               
-
-<<<<<<< HEAD
-            partial_param = param_grid[self.cpu_ind::self.n_cpu]
-            self.comm.Barrier()
-
-=======
-            T21_partial = []
->>>>>>> 68107f47
-            if self.cpu_ind==0:
-                #Master CPU
-                n_mod = len(param_grid)
-                print('\nGenerating',n_mod,'models ...')
-                st = time.process_time()
-                done = 0
-                pbar = tqdm(total=n_mod, desc="Processing models", ncols=100)
-
-                while done < n_mod:
-                    status = MPI.Status()
-                    progress = self.comm.recv(source=MPI.ANY_SOURCE, tag=77, status=status)
-                    done += progress
-                    pbar.update(progress)
-                pbar.close()
-            else:
-                #Worker CPU
-                partial_param = param_grid[self.cpu_ind-1::self.n_cpu-1]
-                if self.is_idm:
-                    if self.sfrd_type=='phy':
-                        T21_partial = [(Ho, Om_m, Om_b, sig8, ns, Tcmbo, Yp, mx_gev, sigma45, idm_phy_full(Ho,Om_m,Om_b,sig8,ns,Tcmbo,Yp,mx_gev,sigma45, self.fLy,self.sLy,self.fX,self.wX,self.fesc,self.Tmin_vir,self.hmf,self.mdef, self.Z_eval, Z_temp)) for (Ho, Om_m, Om_b, sig8, ns, Tcmbo, Yp, mx_gev, sigma45) in partial_param]
-                    elif self.sfrd_type=='semi-emp':
-                        T21_partial = [(Ho, Om_m, Om_b, sig8, ns, Tcmbo, Yp, mx_gev, sigma45, idm_semi_full(Ho,Om_m,Om_b,sig8,ns,Tcmbo,Yp,mx_gev,sigma45, self.fLy,self.sLy,self.fX,self.wX,self.fesc,self.Tmin_vir,self.t_star,self.hmf,self.mdef, self.Z_eval, Z_temp)) for (Ho, Om_m, Om_b, sig8, ns, Tcmbo, Yp, mx_gev, sigma45) in partial_param]
-                else:
-                    if self.sfrd_type=='phy':
-                        T21_partial = [(Ho, Om_m, Om_b, sig8, ns, Tcmbo, Yp, cdm_phy_full(Ho,Om_m,Om_b,sig8,ns,Tcmbo,Yp, self.fLy,self.sLy,self.fX,self.wX,self.fesc,self.Tmin_vir,self.hmf,self.mdef, self.Z_eval, Z_temp)) for (Ho, Om_m, Om_b, sig8, ns, Tcmbo, Yp) in partial_param]
-                    elif self.sfrd_type=='semi-emp':
-                        T21_partial = [(Ho, Om_m, Om_b, sig8, ns, Tcmbo, Yp, cdm_semi_full(Ho,Om_m,Om_b,sig8,ns,Tcmbo,Yp, self.fLy,self.sLy,self.fX,self.wX,self.fesc,self.Tmin_vir,self.t_star,self.hmf,self.mdef, self.Z_eval,Z_temp)) for (Ho, Om_m, Om_b, sig8, ns, Tcmbo, Yp) in partial_param]
-                    elif self.sfrd_type=='emp':
-                        T21_partial = [(Ho, Om_m, Om_b, sig8, ns, Tcmbo, Yp, cdm_emp_full(Ho,Om_m,Om_b,sig8,ns,Tcmbo,Yp, self.fLy,self.sLy,self.fX,self.wX,self.fesc,self.a_sfrd, self.Z_eval, Z_temp)) for (Ho, Om_m, Om_b, sig8, ns, Tcmbo, Yp) in partial_param]
-
-            self.comm.Barrier()
-            gathered = self.comm.gather(T21_partial, root=0)           
-            
-            if self.cpu_ind == 0:
-
-                # Flatten results
-                all_results = [item for chunk in gathered for item in chunk]
-
-                if self.is_idm:
-                    T21_mod2 = np.zeros((np.size(self.Ho),np.size(self.Om_m),np.size(self.Om_b),np.size(self.sig8),np.size(self.ns),np.size(self.Tcmbo),np.size(self.Yp),np.size(self.mx_gev), np.size(self.sigma45),n_values))
-
-                    # Create mapping from values to indices
-                    Ho_index = {val: i for i, val in enumerate(self.Ho)}
-                    Omm_index = {val: j for j, val in enumerate(self.Om_m)}
-                    Omb_index = {val: k for k, val in enumerate(self.Om_b)}
-                    sig8_index = {val: l for l, val in enumerate(self.sig8)}
-                    ns_index = {val: m for m, val in enumerate(self.ns)}
-                    Tcmb_index = {val: n for n, val in enumerate(self.Tcmbo)}
-                    Yp_index = {val: o for o, val in enumerate(self.Yp)}
-                    mx_gev_index = {val: p for p, val in enumerate(self.mx_gev)}
-                    sigma45_index = {val: q for q, val in enumerate(self.sigma45)}
-
-                    # Fill T21 array
-                    for Ho_val, Omm_val, Omb_val, sig8_val, ns_val, Tcmb_val, Yp_val, mx_gev_val, sigma45_val, val in all_results:
-                        i, j, k, l, m, n, o, p,q = Ho_index[Ho_val], Omm_index[Omm_val], Omb_index[Omb_val], sig8_index[sig8_val], ns_index[ns_val], Tcmb_index[Tcmb_val], Yp_index[Yp_val], mx_gev_index[mx_gev_val], sigma45_index[sigma45_val]
-                        
-                        T21_mod2[i, j, k, l, m, n, o, p, q, :] = val
-                else:
-                    T21_mod2 = np.zeros((np.size(self.Ho),np.size(self.Om_m),np.size(self.Om_b),np.size(self.sig8),np.size(self.ns),np.size(self.Tcmbo),np.size(self.Yp),n_values))
-
-                    # Create mapping from values to indices
-                    Ho_index = {val: i for i, val in enumerate(self.Ho)}
-                    Omm_index = {val: j for j, val in enumerate(self.Om_m)}
-                    Omb_index = {val: k for k, val in enumerate(self.Om_b)}
-                    sig8_index = {val: l for l, val in enumerate(self.sig8)}
-                    ns_index = {val: m for m, val in enumerate(self.ns)}
-                    Tcmb_index = {val: n for n, val in enumerate(self.Tcmbo)}
-                    Yp_index = {val: o for o, val in enumerate(self.Yp)}
-
-                    # Fill T21 array
-                    for Ho_val, Omm_val, Omb_val, sig8_val, ns_val, Tcmb_val, Yp_val, val in all_results:
-                        i, j, k, l, m, n, o = Ho_index[Ho_val], Omm_index[Omm_val], Omb_index[Omb_val], sig8_index[sig8_val], ns_index[ns_val], Tcmb_index[Tcmb_val], Yp_index[Yp_val]
-                        
-                        T21_mod2[i, j, k, l, m, n, o, :] = val
-
-                
-                z_save_name = self.path+'one_plus_z'
-                T21_save_name = self.path+'T21'
-                
-                np.save(T21_save_name,T21_mod2)
-                np.save(z_save_name,Z_temp)
-
-                print('\033[32m\nOutput saved into folder:',self.path,'\033[00m')
-                
-                et = time.process_time()
-                # get the execution time
-                elapsed_time = et - st
-                print('\nProcessing time: %.2f seconds' %elapsed_time)
-                #========================================================
-                #Writing to a summary file
-
-                myfile = self._write_summary(elapsed_time=elapsed_time)
-                myfile.write('\n{} models generated'.format(n_mod))
-                myfile.write('\nNumber of CPU(s) = {}'.format(self.n_cpu))
-                myfile.write('\n')
-                myfile.close()
-                #========================================================
-
-                print('\n\033[94m================ End of ECHO21 ================\033[00m\n')
-#=========================================================================
-#=========================================================================
-
-        elif self.model==3:
-
-            if self.cpu_ind==0:
-                print_banner()
-                if self.is_idm: print('Dark matter type: interacting')
-                else: print('Dark matter type: cold')
-                print('\nBoth cosmological and astrophysical parameters are varied.')
-            
-            Z_temp = Z_default
-            if self.Z_eval is not None:
-                if (self.Z_eval[0]>1501 or self.Z_eval[-1]<Z_end):
-                    print('\033[31mYour requested redshift values should satisfy ',1501,'>1+z>',Z_end)
-                    print('Terminating ...\033[00m')
-                    sys.exit()
-                else:
-                    Z_temp = self.Z_eval
-
-            n_values = len(Z_temp)
-            if self.is_idm:
-                #IDM
-                if self.sfrd_type=='phy':                
-                    param_grid = list(product(self.Ho, self.Om_m, self.Om_b, self.sig8, self.ns, self.Tcmbo, self.Yp, self.mx_gev, self.sigma45, self.fLy,self.sLy,self.fX,self.wX,self.fesc,self.Tmin_vir))
-                elif self.sfrd_type=='semi-emp':
-                    param_grid = list(product(self.Ho, self.Om_m, self.Om_b, self.sig8, self.ns, self.Tcmbo, self.Yp, self.mx_gev, self.sigma45, self.fLy,self.sLy,self.fX,self.wX,self.fesc,self.Tmin_vir, self.t_star))
-            else:
-                #CDM
-                if self.sfrd_type=='phy':                
-                    param_grid = list(product(self.Ho, self.Om_m, self.Om_b, self.sig8, self.ns, self.Tcmbo, self.Yp, self.fLy,self.sLy,self.fX,self.wX,self.fesc,self.Tmin_vir))
-                elif self.sfrd_type=='semi-emp':
-                    param_grid = list(product(self.Ho, self.Om_m, self.Om_b, self.sig8, self.ns, self.Tcmbo, self.Yp, self.fLy,self.sLy,self.fX,self.wX,self.fesc,self.Tmin_vir, self.t_star))
-                else:
-                    param_grid = list(product(self.Ho, self.Om_m, self.Om_b, self.sig8, self.ns, self.Tcmbo, self.Yp, self.fLy,self.sLy,self.fX,self.wX,self.fesc,self.a_sfrd))
-
-<<<<<<< HEAD
-            partial_param = param_grid[self.cpu_ind::self.n_cpu]
-            self.comm.Barrier()
-
-=======
-            T21_partial = []
->>>>>>> 68107f47
-            if self.cpu_ind==0:
-                #Master CPU
-                n_mod = len(param_grid)
-                print('\nGenerating',n_mod,'models ...')
-                st = time.process_time()
-                done = 0
-                pbar = tqdm(total=n_mod, desc="Processing models", ncols=100)
-
-                while done < n_mod:
-                    status = MPI.Status()
-                    progress = self.comm.recv(source=MPI.ANY_SOURCE, tag=77, status=status)
-                    done += progress
-                    pbar.update(progress)
-                pbar.close()
-            else:
-                #Worker CPU
-                partial_param = param_grid[self.cpu_ind-1::self.n_cpu-1]
-                if self.is_idm:
-                    if self.sfrd_type=='phy':
-                        T21_partial = [(Ho, Om_m, Om_b, sig8, ns, Tcmbo, Yp, mx_gev, sigma45, fly, sly, fx, wx, fesc, tmin_vir, idm_phy_full(Ho,Om_m,Om_b,sig8,ns,Tcmbo,Yp,mx_gev,sigma45, fly,sly,fx,wx,fesc,tmin_vir,self.hmf,self.mdef, self.Z_eval, Z_temp)) for (Ho, Om_m, Om_b, sig8, ns, Tcmbo, Yp, mx_gev, sigma45, fly, sly, fx, wx, fesc, tmin_vir) in partial_param]
-                    elif self.sfrd_type=='semi-emp':
-                        T21_partial = [(Ho, Om_m, Om_b, sig8, ns, Tcmbo, Yp, mx_gev, sigma45, fly, sly, fx, wx, fesc, tmin_vir, t_star, idm_semi_full(Ho,Om_m,Om_b,sig8,ns,Tcmbo,Yp,mx_gev,sigma45, fly,sly,fx,wx,fesc,tmin_vir,t_star,self.hmf,self.mdef, self.Z_eval, Z_temp)) for (Ho, Om_m, Om_b, sig8, ns, Tcmbo, Yp, mx_gev, sigma45, fly, sly, fx, wx, fesc, tmin_vir, t_star) in partial_param]
-                else:
-                    if self.sfrd_type=='phy':
-                        T21_partial = [(Ho, Om_m, Om_b, sig8, ns, Tcmbo, Yp, fly, sly, fx, wx, fesc, tmin_vir, cdm_phy_full(Ho, Om_m, Om_b, sig8, ns, Tcmbo, Yp,  fly, sly, fx, wx, fesc, tmin_vir,self.hmf,self.mdef, self.Z_eval, Z_temp)) for (Ho, Om_m, Om_b, sig8, ns, Tcmbo, Yp, fly, sly, fx, wx, fesc, tmin_vir) in partial_param]
-                    elif self.sfrd_type=='semi-emp':
-                        T21_partial = [(Ho, Om_m, Om_b, sig8, ns, Tcmbo, Yp, fly, sly, fx, wx, fesc, tmin_vir, t_star, cdm_semi_full(Ho, Om_m, Om_b, sig8, ns, Tcmbo, Yp,  fly, sly, fx, wx, fesc, tmin_vir, t_star,self.hmf,self.mdef, self.Z_eval,Z_temp)) for (Ho, Om_m, Om_b, sig8, ns, Tcmbo, Yp, fly, sly, fx, wx, fesc, tmin_vir, t_star) in partial_param]
-                    elif self.sfrd_type=='emp':
-                        T21_partial = [(Ho, Om_m, Om_b, sig8, ns, Tcmbo, Yp, fly, sly, fx, wx, fesc, a_sfrd, cdm_emp_full( Ho, Om_m, Om_b, sig8, ns, Tcmbo, Yp, fly, sly, fx, wx, fesc, a_sfrd, self.Z_eval, Z_temp)) for (Ho, Om_m, Om_b, sig8, ns, Tcmbo, Yp, fly, sly, fx, wx, fesc, a_sfrd) in partial_param]
-
-<<<<<<< HEAD
-            #self.comm.Barrier()
-=======
-            self.comm.Barrier()
->>>>>>> 68107f47
-            gathered = self.comm.gather(T21_partial, root=0)           
-            
-            if self.cpu_ind == 0:
-                
-                # Flatten results
-                all_results = [item for chunk in gathered for item in chunk]
-
-                if self.is_idm:
-                    #IDM
-                    if self.sfrd_type=='phy':
-                        T21_mod3 = np.zeros((np.size(self.Ho),np.size(self.Om_m),np.size(self.Om_b),np.size(self.sig8),np.size(self.ns),np.size(self.Tcmbo),np.size(self.Yp), np.size(self.mx_gev), np.size(self.sigma45), np.size(self.fLy),np.size(self.sLy),np.size(self.fX),np.size(self.wX),np.size(self.fesc),np.size(self.Tmin_vir),n_values))
-
-                        # Create mapping from values to indices
-                        Ho_index = {val: i for i, val in enumerate(self.Ho)}
-                        Omm_index = {val: j for j, val in enumerate(self.Om_m)}
-                        Omb_index = {val: k for k, val in enumerate(self.Om_b)}
-                        sig8_index = {val: l for l, val in enumerate(self.sig8)}
-                        ns_index = {val: m for m, val in enumerate(self.ns)}
-                        Tcmb_index = {val: n for n, val in enumerate(self.Tcmbo)}
-                        Yp_index = {val: o for o, val in enumerate(self.Yp)}
-                        mx_gev_index = {val: p for p, val in enumerate(self.mx_gev)}
-                        sigma45_index = {val: q for q, val in enumerate(self.sigma45)}
-                        
-                        fLy_index = {val: r for r, val in enumerate(self.fLy)}
-                        sLy_index = {val: r for r, val in enumerate(self.sLy)}
-                        fX_index = {val: r for r, val in enumerate(self.fX)}
-                        wX_index = {val: r for r, val in enumerate(self.wX)}
-                        fesc_index = {val: r for r, val in enumerate(self.fesc)}
-                        Tmin_index = {val: r for r, val in enumerate(self.Tmin_vir)}
-
-                        # Fill T21 array
-                        for Ho_val, Omm_val, Omb_val, sig8_val, ns_val, Tcmb_val, Yp_val, mx_gev_val, sigma45_val, fly_val, sly_val, fx_val, w_val, fesc_val, tmin_val, val in all_results:
-                            i1, i2, i3, i4, i5, i6, i7, i8, i9, i10, i11, i12, i13, i14, i15 = Ho_index[Ho_val], Omm_index[Omm_val], Omb_index[Omb_val], sig8_index[sig8_val], ns_index[ns_val], Tcmb_index[Tcmb_val], Yp_index[Yp_val], mx_gev_index[mx_gev_val], sigma45_index[sigma45_val], fLy_index[fly_val], sLy_index[sly_val], fX_index[fx_val], wX_index[w_val], fesc_index[fesc_val], Tmin_index[tmin_val]
-                            
-                            T21_mod3[i1, i2, i3, i4, i5, i6, i7, i8, i9, i10, i11, i12, i13, i14, i15, :] = val
-                    
-                    elif self.sfrd_type=='semi-emp':
-                        T21_mod3 = np.zeros((np.size(self.Ho),np.size(self.Om_m),np.size(self.Om_b),np.size(self.sig8),np.size(self.ns),np.size(self.Tcmbo),np.size(self.Yp),np.size(self.mx_gev), np.size(self.sigma45),np.size(self.fLy),np.size(self.sLy),np.size(self.fX),np.size(self.wX),np.size(self.fesc),np.size(self.Tmin_vir),np.size(self.t_star),n_values))
-
-                        # Create mapping from values to indices
-                        Ho_index = {val: i for i, val in enumerate(self.Ho)}
-                        Omm_index = {val: j for j, val in enumerate(self.Om_m)}
-                        Omb_index = {val: k for k, val in enumerate(self.Om_b)}
-                        sig8_index = {val: l for l, val in enumerate(self.sig8)}
-                        ns_index = {val: m for m, val in enumerate(self.ns)}
-                        Tcmb_index = {val: n for n, val in enumerate(self.Tcmbo)}
-                        Yp_index = {val: o for o, val in enumerate(self.Yp)}
-                        mx_gev_index = {val: p for p, val in enumerate(self.mx_gev)}
-                        sigma45_index = {val: q for q, val in enumerate(self.sigma45)}
-                        
-                        fLy_index = {val: r for r, val in enumerate(self.fLy)}
-                        sLy_index = {val: r for r, val in enumerate(self.sLy)}
-                        fX_index = {val: r for r, val in enumerate(self.fX)}
-                        wX_index = {val: r for r, val in enumerate(self.wX)}
-                        fesc_index = {val: r for r, val in enumerate(self.fesc)}
-                        Tmin_index = {val: r for r, val in enumerate(self.Tmin_vir)}
-                        t_star_index = {val: r for r, val in enumerate(self.t_star)}
-
-                        # Fill T21 array
-                        for Ho_val, Omm_val, Omb_val, sig8_val, ns_val, Tcmb_val, Yp_val, mx_gev_val, sigma45_val, fly_val, sly_val, fx_val, w_val, fesc_val, tmin_val, t_star_val, val in all_results:
-                            i1, i2, i3, i4, i5, i6, i7, i8, i9, i10, i11, i12, i13, i14, i15, i16 = Ho_index[Ho_val], Omm_index[Omm_val], Omb_index[Omb_val], sig8_index[sig8_val], ns_index[ns_val], Tcmb_index[Tcmb_val], Yp_index[Yp_val], mx_gev_index[mx_gev_val], sigma45_index[sigma45_val], fLy_index[fly_val], sLy_index[sly_val], fX_index[fx_val], wX_index[w_val], fesc_index[fesc_val], Tmin_index[tmin_val], t_star_index[t_star_val]
-                            
-                            T21_mod3[i1, i2, i3, i4, i5, i6, i7, i8, i9, i10, i11, i12, i13, i14, i15, i16, :] = val
-                else:
-                    #CDM
-                    if self.sfrd_type=='phy':
-                        T21_mod3 = np.zeros((np.size(self.Ho),np.size(self.Om_m),np.size(self.Om_b),np.size(self.sig8),np.size(self.ns),np.size(self.Tcmbo),np.size(self.Yp),np.size(self.fLy),np.size(self.sLy),np.size(self.fX),np.size(self.wX),np.size(self.fesc),np.size(self.Tmin_vir),n_values))
-
-                        # Create mapping from values to indices
-                        Ho_index = {val: i for i, val in enumerate(self.Ho)}
-                        Omm_index = {val: j for j, val in enumerate(self.Om_m)}
-                        Omb_index = {val: k for k, val in enumerate(self.Om_b)}
-                        sig8_index = {val: l for l, val in enumerate(self.sig8)}
-                        ns_index = {val: m for m, val in enumerate(self.ns)}
-                        Tcmb_index = {val: n for n, val in enumerate(self.Tcmbo)}
-                        Yp_index = {val: o for o, val in enumerate(self.Yp)}
-                        
-                        fLy_index = {val: r for r, val in enumerate(self.fLy)}
-                        sLy_index = {val: r for r, val in enumerate(self.sLy)}
-                        fX_index = {val: r for r, val in enumerate(self.fX)}
-                        wX_index = {val: r for r, val in enumerate(self.wX)}
-                        fesc_index = {val: r for r, val in enumerate(self.fesc)}
-                        Tmin_index = {val: r for r, val in enumerate(self.Tmin_vir)}
-
-                        # Fill T21 array
-                        for Ho_val, Omm_val, Omb_val, sig8_val, ns_val, Tcmb_val, Yp_val, fly_val, sly_val, fx_val, w_val, fesc_val, tmin_val, val in all_results:
-                            i1, i2, i3, i4, i5, i6, i7, i8, i9, i10, i11, i12, i13 = Ho_index[Ho_val], Omm_index[Omm_val], Omb_index[Omb_val], sig8_index[sig8_val], ns_index[ns_val], Tcmb_index[Tcmb_val], Yp_index[Yp_val], fLy_index[fly_val], sLy_index[sly_val], fX_index[fx_val], wX_index[w_val], fesc_index[fesc_val], Tmin_index[tmin_val]
-                            
-                            T21_mod3[i1, i2, i3, i4, i5, i6, i7, i8, i9, i10, i11, i12, i13, :] = val
-                    
-                    elif self.sfrd_type=='semi-emp':
-                        T21_mod3 = np.zeros((np.size(self.Ho),np.size(self.Om_m),np.size(self.Om_b),np.size(self.sig8),np.size(self.ns),np.size(self.Tcmbo),np.size(self.Yp),np.size(self.fLy),np.size(self.sLy),np.size(self.fX),np.size(self.wX),np.size(self.fesc),np.size(self.Tmin_vir),np.size(self.t_star),n_values))
-
-                        # Create mapping from values to indices
-                        Ho_index = {val: i for i, val in enumerate(self.Ho)}
-                        Omm_index = {val: j for j, val in enumerate(self.Om_m)}
-                        Omb_index = {val: k for k, val in enumerate(self.Om_b)}
-                        sig8_index = {val: l for l, val in enumerate(self.sig8)}
-                        ns_index = {val: m for m, val in enumerate(self.ns)}
-                        Tcmb_index = {val: n for n, val in enumerate(self.Tcmbo)}
-                        Yp_index = {val: o for o, val in enumerate(self.Yp)}
-                        
-                        fLy_index = {val: r for r, val in enumerate(self.fLy)}
-                        sLy_index = {val: r for r, val in enumerate(self.sLy)}
-                        fX_index = {val: r for r, val in enumerate(self.fX)}
-                        wX_index = {val: r for r, val in enumerate(self.wX)}
-                        fesc_index = {val: r for r, val in enumerate(self.fesc)}
-                        Tmin_index = {val: r for r, val in enumerate(self.Tmin_vir)}
-                        t_star_index = {val: r for r, val in enumerate(self.t_star)}
-
-                        # Fill T21 array
-                        for Ho_val, Omm_val, Omb_val, sig8_val, ns_val, Tcmb_val, Yp_val, fly_val, sly_val, fx_val, w_val, fesc_val, tmin_val, t_star_val, val in all_results:
-                            i1, i2, i3, i4, i5, i6, i7, i8, i9, i10, i11, i12, i13, i14 = Ho_index[Ho_val], Omm_index[Omm_val], Omb_index[Omb_val], sig8_index[sig8_val], ns_index[ns_val], Tcmb_index[Tcmb_val], Yp_index[Yp_val], fLy_index[fly_val], sLy_index[sly_val], fX_index[fx_val], wX_index[w_val], fesc_index[fesc_val], Tmin_index[tmin_val], t_star_index[t_star_val]
-                            
-                            T21_mod3[i1, i2, i3, i4, i5, i6, i7, i8, i9, i10, i11, i12, i13, i14, :] = val
-                    else:
-                        #CDM, empirical
-                        T21_mod3 = np.zeros((np.size(self.Ho),np.size(self.Om_m),np.size(self.Om_b),np.size(self.sig8),np.size(self.ns),np.size(self.Tcmbo),np.size(self.Yp),np.size(self.fLy),np.size(self.sLy),np.size(self.fX),np.size(self.wX),np.size(self.fesc),np.size(self.a_sfrd),n_values))
-
-                        # Create mapping from values to indices
-                        Ho_index = {val: i for i, val in enumerate(self.Ho)}
-                        Omm_index = {val: j for j, val in enumerate(self.Om_m)}
-                        Omb_index = {val: k for k, val in enumerate(self.Om_b)}
-                        sig8_index = {val: l for l, val in enumerate(self.sig8)}
-                        ns_index = {val: m for m, val in enumerate(self.ns)}
-                        Tcmb_index = {val: n for n, val in enumerate(self.Tcmbo)}
-                        Yp_index = {val: o for o, val in enumerate(self.Yp)}
-
-                        fLy_index = {val: r for r, val in enumerate(self.fLy)}
-                        sLy_index = {val: r for r, val in enumerate(self.sLy)}
-                        fX_index = {val: r for r, val in enumerate(self.fX)}
-                        wX_index = {val: r for r, val in enumerate(self.wX)}
-                        fesc_index = {val: r for r, val in enumerate(self.fesc)}
-                        a_index = {val: r for r, val in enumerate(self.a_vir)}
-
-                        # Fill T21 array
-                        for Ho_val, Omm_val, Omb_val, sig8_val, ns_val, Tcmb_val, Yp_val, fly_val, sly_val, fx_val, w_val, fesc_val, a_val, val in all_results:
-                            i1, i2, i3, i4, i5, i6, i7, i8, i9, i10, i11, i12, i13 = Ho_index[Ho_val], Omm_index[Omm_val], Omb_index[Omb_val], sig8_index[sig8_val], ns_index[ns_val], Tcmb_index[Tcmb_val], Yp_index[Yp_val], fLy_index[fly_val], sLy_index[sly_val], fX_index[fx_val], wX_index[w_val], fesc_index[fesc_val], a_index[a_val]
-                            
-                            T21_mod3[i1, i2, i3, i4, i5, i6, i7, i8, i9, i10, i11, i12, i13, :] = val
-            
-                z_save_name = self.path+'one_plus_z'
-                T21_save_name = self.path+'T21'
-                
-                np.save(z_save_name,Z_temp)
-                np.save(T21_save_name,T21_mod3)
-                
-
-                print('\033[32m\nOutput saved into folder:',self.path,'\033[00m')
-                
-                et = time.process_time()
-                # get the execution time
-                elapsed_time = et - st
-                print('\nProcessing time: %.2f seconds' %elapsed_time)
-                #========================================================
-                #Writing to a summary file
-
-                myfile = self._write_summary(elapsed_time=elapsed_time)
-                myfile.write('\n{} models generated'.format(n_mod))
-                myfile.write('\nNumber of CPU(s) = {}'.format(self.n_cpu))
-                myfile.write('\n')
-                myfile.close()
-                #========================================================
-
-                print('\n\033[94m================ End of ECHO21 ================\033[00m\n')
-        return None
-    #End of function glob_sig               
-#End of class pipeline
+import numpy as np
+from mpi4py import MPI
+from itertools import product
+import sys
+import time
+import os
+import pickle
+from scipy.interpolate import CubicSpline
+from time import localtime, strftime
+from tqdm import tqdm
+
+from .const import Zstar, Z_start, Z_end, Z_default, Z_cd, flipped_Z_default, phy_sfrd_default_model, emp_sfrd_default_model, semi_emp_sfrd_default_model
+from .echofuncs import funcs
+from .misc import *
+
+#--------------------------------------------------------------------------------------------
+
+#The following 2 functions will be useful if you want to save and load `pipeline`` object.
+def save_pipeline(obj, filename):
+    '''Saves the class object :class:`pipeline`.
+    
+    Save the class object :class:`pipeline` for later use. It will save the object in the path where you have all the other outputs from this package.
+    
+    Parameters
+    ~~~~~~~~~~
+
+    obj : class
+        This should be the class object you want to save.
+        
+    filename : str
+        Give a file name only to your object, not the full path. obj will be saved in the ``obj.path`` directory.
+    
+    '''
+    try:
+        comm = MPI.COMM_WORLD
+        cpu_ind = comm.Get_rank()
+        Ncpu = comm.Get_size()
+    except:
+        cpu_ind=0
+    if cpu_ind==0:
+        if filename[-4:]!='.pkl': filename=filename+'.pkl'
+        fullpath = obj.path+filename
+        with open(fullpath, 'wb') as outp:  # Overwrites any existing file.
+            pickle.dump(obj, outp, pickle.HIGHEST_PROTOCOL)
+    return None
+    
+def load_pipeline(filename):
+    '''To load the class object :class:`pipeline`.
+    
+    Parameters
+    ~~~~~~~~~~
+
+    filename : str
+        This should be the name of the file you gave in :func:`save_pipeline()` for saving class object :class:`pipeline`. Important: provide the full path for ``filename`` with the extension ``.pkl``.
+        
+    Returns
+    ~~~~~~~
+
+    class object    
+    '''
+    try:
+        comm = MPI.COMM_WORLD
+        cpu_ind = comm.Get_rank()
+        Ncpu = comm.Get_size()
+    except:
+        cpu_ind=0
+    if cpu_ind==0:
+        with open(filename, 'rb') as inp:
+            echo21obj = pickle.load(inp)
+        print('Loaded the echo21 pipeline class object.\n')
+    return echo21obj
+#--------------------------------------------------------------------------------------------
+
+class pipeline():
+    '''
+    This class runs the cosmic history solver and produces the global signal and the corresponding redshifts. There are 3 inputs required for a complete specification -- cosmological parameters, astrophysical parameter, and star formation related parameters. They are supplied through arguments, ``cosmo``, ``astro``, and ``sfrd_dic``, respectively. The notation for the parameters is as follows. All of these need to be dictionaries. For example:
+
+    cosmo = {'Ho':67.4,'Om_m':0.315,'Om_b':0.049,'sig8':0.811,'ns':0.965,'Tcmbo':2.725,'Yp':0.245},
+    astro = {'fLy':1,'sLy' : 2.64,'fX':1,'wX':1.5, 'fesc':0.0106},
+    sfrd_dic = {'type':'phy','hmf':'press74','mdef':'fof','Tmin_vir':1e4}
+    
+    Parameters
+    ~~~~~~~~~~
+
+    Ho : float, optional
+        Hubble parameter today in units of :math:`\\mathrm{km\\,s^{-1}\\,Mpc^{-1}}`. Default value ``67.4``.
+    
+    Om_m : float, optional
+        Relative matter density. Default value ``0.315``.
+    
+    Om_b : float, optional
+        Relative baryon density. Default value ``0.049``.            
+    
+    sig8 : float, optional
+        Amplitude of density fluctuations. Default value ``0.811``.
+    
+    ns : float, optional
+        Spectral index of the primordial scalar spectrum. Default value ``0.965``. 
+
+    Tcmbo : float, optional
+        CMB temperature today in kelvin. Default value ``2.725``.
+    
+    Yp : float, optional
+        Primordial helium fraction by mass. Default value ``0.245``.
+    
+    fLy : float, optional
+        :math:`f_{\\mathrm{Ly}}`, a dimensionless parameter which controls the emissivity of the Lyman series photons. Default value ``1.0``.
+    
+    sLy : float, optional
+        :math:`s`, spectral index of Lyman series SED, when expressed as :math:`\\epsilon\\propto E^{-s}`. :math:`\\epsilon` is energy emitted per unit energy range and per unit volume. Default value ``2.64``.
+
+    fX : float, optional
+        :math:`f_{\\mathrm{X}}`, a dimensionless parameter which controls the emissivity of the X-ray photons. Default value ``1``.
+    
+    wX : float, optional
+        :math:`w`, spectral index of X-ray SED, when expressed as :math:`\\epsilon\\propto E^{-w}`. :math:`\\epsilon` is energy emitted per unit energy range and per unit volume. Default value ``1.5``.
+
+    fesc : float, optional
+        :math:`f_{\\mathrm{esc}}`, a dimensionless parameter which controls the escape fraction of the ionizing photons. Default value ``0.01``.
+
+    sfrd_dic : dictionary, optional
+        
+        This should be a dictionary containing all the details of SFRD.
+        
+        type : str, optional
+            Available types are 'phy' (default), 'semi-emp', and 'emp', for a physically-motivated, semi-empirical, and an empiricaly-motivated SFRD, respectively.
+
+        hmf : str, optional
+            HMF model to use. Default value ``press74``. Other commonly used HMFs are
+            
+            - sheth99 (for Sheth & Tormen 1999)
+            
+            - tinker08 (for Tinker et al 2008)
+
+        For the full list see `colossus <https://bdiemer.bitbucket.io/colossus/lss_mass_function.html#mass-function-models>`__ page.
+
+        mdef: str, optional
+            Definition for halo mass. Default is ``fof``. For most HMFs such as Press-Schechter or Sheth-Tormen, friends-of-friends (``fof``) algorithm is used. For Tinker08, it is an integer times mean matter density (``<int>m``). See the ``colossus`` documentation for definition `page <https://bdiemer.bitbucket.io/colossus/halo_mass.html>`_
+            
+        Tmin_vir : float, optional
+            Minimum virial temperature (in units of kelvin) for star formation. Default value ``1e4``.
+
+
+    Methods
+    ~~~~~~~
+    '''
+    def __init__(self,cosmo=None,astro= None, sfrd_dic=None,Z_eval=None,path='echo21_outputs/'):
+
+        if cosmo is None:
+            cosmo = {
+                'Ho': 67.4, 'Om_m': 0.315, 'Om_b': 0.049, 'sig8': 0.811, 'ns': 0.965,
+                'Tcmbo': 2.725, 'Yp': 0.245, 'mx_gev': None, 'sigma45': None
+            }
+        if astro is None:
+            astro = {'fLy': 1, 'sLy': 2.64, 'fX': 1, 'wX': 1.5, 'fesc': 0.0106}
+        if sfrd_dic is None:
+            sfrd_dic = {'type': 'phy', 'hmf': 'press74', 'mdef': 'fof', 'Tmin_vir': 1e4}
+
+
+        self.comm = MPI.COMM_WORLD
+        self.cpu_ind = self.comm.Get_rank()
+        self.n_cpu = self.comm.Get_size()
+
+        self.cosmo=cosmo
+        self.astro=astro
+
+        
+        
+        self.model = 0
+        for keys in self.astro.keys():
+            if np.size(self.astro[keys])>1:
+                self.model = 1
+                break
+        
+        self.sfrd_type = sfrd_dic['type']
+        if self.sfrd_type == 'phy':
+            sfrd_dic={**phy_sfrd_default_model,**sfrd_dic}
+            self.hmf = sfrd_dic['hmf']
+            self.mdef = sfrd_dic['mdef']
+            self.Tmin_vir = sfrd_dic['Tmin_vir']
+            if self.model==0:
+                if np.size(self.Tmin_vir)>1:
+                    self.model=1
+        elif self.sfrd_type == 'semi-emp':
+            sfrd_dic={**semi_emp_sfrd_default_model,**sfrd_dic}
+            self.hmf = sfrd_dic['hmf']
+            self.mdef = sfrd_dic['mdef']
+            self.Tmin_vir = sfrd_dic['Tmin_vir']
+            self.t_star = sfrd_dic['t_star']
+            if self.model==0:
+                if np.size(self.Tmin_vir)>1 or np.size(self.t_star)>1:
+                    self.model=1
+        elif self.sfrd_type == 'emp':
+            sfrd_dic={**emp_sfrd_default_model,**sfrd_dic}
+            self.a_sfrd = sfrd_dic['a']
+            if self.model==0:
+                if np.size(self.a_sfrd)>1:
+                    self.model=1
+
+        for keys in self.cosmo.keys():
+            if np.size(self.cosmo[keys])>1:
+                self.model = self.model+2
+                break
+        
+        if self.model==0:
+            self.astro=to_float(self.astro)
+            self.cosmo=to_float(self.cosmo)
+            if self.sfrd_type == 'phy': self.Tmin_vir = to_float(self.Tmin_vir)
+            elif self.sfrd_type == 'semi-emp':
+                self.Tmin_vir = to_float(self.Tmin_vir)
+                self.t_star = to_float(self.t_star)
+            else: self.a_sfrd = to_float(self.a_sfrd)
+        elif self.model==1:
+            self.astro=to_array(self.astro)
+            self.cosmo=to_float(self.cosmo)
+            if self.sfrd_type == 'phy': self.Tmin_vir = to_array(self.Tmin_vir)
+            elif self.sfrd_type == 'semi-emp':
+                self.Tmin_vir = to_array(self.Tmin_vir)
+                self.t_star = to_array(self.t_star)
+            else: self.a_sfrd = to_array(self.a_sfrd)
+        elif self.model==2:
+            self.astro=to_float(self.astro)
+            self.cosmo=to_array(self.cosmo)
+            if self.sfrd_type == 'phy': self.Tmin_vir = to_float(self.Tmin_vir)
+            elif self.sfrd_type == 'semi-emp':
+                self.Tmin_vir = to_float(self.Tmin_vir)
+                self.t_star = to_float(self.t_star)
+            else: self.a_sfrd = to_float(self.a_sfrd)
+        elif self.model==3:
+            self.astro=to_array(self.astro)
+            self.cosmo=to_array(self.cosmo)
+            if self.sfrd_type == 'phy': self.Tmin_vir = to_array(self.Tmin_vir)
+            elif self.sfrd_type == 'semi-emp':
+                self.Tmin_vir = to_array(self.Tmin_vir)
+                self.t_star = to_array(self.t_star)
+            else: self.a_sfrd = to_array(self.a_sfrd)
+        else:
+            print('Impossible!')
+            sys.exit()
+        
+        self.Z_eval = Z_eval
+
+        if type(self.Z_eval)==np.ndarray or type(self.Z_eval)==list:
+            self.Z_eval=np.array(self.Z_eval)
+            if self.Z_eval[1]>self.Z_eval[0]:
+                # Arranging redshifts from ascending to descending
+                self.Z_eval = self.Z_eval[::-1]
+
+        self.Ho = cosmo['Ho']
+        self.Om_m = cosmo['Om_m']
+        self.Om_b = cosmo['Om_b']
+        self.sig8 = cosmo['sig8']
+        self.ns = cosmo['ns']
+        self.Tcmbo = cosmo['Tcmbo']
+        self.Yp = cosmo['Yp']
+        try:
+            self.mx_gev = cosmo['mx_gev']
+            self.sigma45 = cosmo['sigma45']
+            self.is_idm = True
+        except:
+            self.is_idm = False
+        
+        self.fLy = astro['fLy']
+        self.sLy = astro['sLy']
+        self.fX = astro['fX']
+        self.wX = astro['wX']
+        self.fesc = astro['fesc']
+        
+        if self.is_idm and self.sfrd_type == 'emp':
+            print('\n\033[31mError! Only physically-motivated SFRD is allowed with IDM.')
+            print('Terminating ...\033[00m\n')
+            sys.exit()
+
+
+
+        self.path=path
+        if self.cpu_ind==0:
+            if os.path.isdir(self.path)==False:
+                print('The requested directory does not exist. Creating ',self.path)
+                os.mkdir(self.path)
+            
+            self.timestamp = strftime("%Y%m%d-%H%M%S", localtime())
+            self.path = self.path + 'output_'+self.timestamp+'/'
+            os.mkdir(self.path)
+
+            self.formatted_timestamp = self.timestamp[9:11]+':'+self.timestamp[11:13]+':'+self.timestamp[13:15]+' '+self.timestamp[6:8]+'/'+self.timestamp[4:6]+'/'+ self.timestamp[:4]
+
+            save_pipeline(self,'pipe')
+        return None
+
+    def _write_summary(self, elapsed_time):
+        '''
+        Given the elapsed time of the code execution write the main summary of the run.
+        '''
+        sumfile = self.path+"glob_sig_"+self.timestamp+".txt"
+        myfile = open(sumfile, "w")
+        myfile.write('''\n███████╗ ██████╗██╗  ██╗ ██████╗ ██████╗  ██╗
+██╔════╝██╔════╝██║  ██║██╔═══██╗╚════██╗███║
+█████╗  ██║     ███████║██║   ██║ █████╔╝╚██║
+██╔══╝  ██║     ██╔══██║██║   ██║██╔═══╝  ██║
+███████╗╚██████╗██║  ██║╚██████╔╝███████╗ ██║
+╚══════╝ ╚═════╝╚═╝  ╚═╝ ╚═════╝ ╚══════╝ ╚═╝\n''')
+        myfile.write('Shikhar Mittal, 2025\n')
+        myfile.write('\nThis is output_'+self.timestamp)
+        myfile.write('\n------------------------------\n')
+        myfile.write('\nTime stamp: '+self.formatted_timestamp)
+        myfile.write('\n\nExecution time: %.2f seconds' %elapsed_time) 
+        myfile.write('\n\n')
+        if self.is_idm: myfile.write('Dark matter type: interacting')
+        else: myfile.write('Dark matter type: cold')
+        myfile.write('\n\nParameters given:\n')
+        myfile.write('-----------------')
+        myfile.write('\nHo = {}'.format(self.Ho))
+        myfile.write('\nOm_m = {}'.format(self.Om_m))
+        myfile.write('\nOm_b = {}'.format(self.Om_b))
+        myfile.write('\nsig8 = {}'.format(self.sig8))
+        myfile.write('\nns = {}'.format(self.ns))
+        myfile.write('\nTcmbo = {}'.format(self.Tcmbo))
+        myfile.write('\nYp = {}'.format(self.Yp))
+
+        if self.is_idm:
+            myfile.write('\nmx_gev = {}'.format(self.mx_gev))
+            myfile.write('\nsigma45 = {}'.format(self.sigma45))
+
+        myfile.write('\n\nfLy = {}'.format(self.fLy))
+        myfile.write('\nsLy = {}'.format(self.sLy))
+        myfile.write('\nfX = {}'.format(self.fX))
+        myfile.write('\nwX = {}'.format(self.wX))
+        myfile.write('\nfesc = {}'.format(self.fesc))
+        myfile.write('\n\nSFRD')
+        myfile.write('\n  Type = '+self.sfrd_type)
+        if self.sfrd_type == 'phy':
+            if self.is_idm==False:
+                myfile.write('\n  HMF = '+self.hmf)
+                myfile.write('\n  mdef = '+self.mdef)
+            else:
+                myfile.write('\n Currently, only Tinker et al. (2008) is supported.')
+                myfile.write('\n  HMF = tinker08')
+                myfile.write('\n  mdef = 200m')
+            myfile.write('\n  Tmin_vir = {}'.format(self.Tmin_vir))
+        elif self.sfrd_type == 'semi-emp':
+            if self.is_idm==False:
+                myfile.write('\n  HMF = '+self.hmf)
+                myfile.write('\n  mdef = '+self.mdef)
+            else:
+                myfile.write('\n Currently, only Tinker et al. (2008) is supported.')
+                myfile.write('\n  HMF = tinker08')
+                myfile.write('\n  mdef = 200m')
+            myfile.write('\n  Tmin_vir = {}'.format(self.Tmin_vir))
+            myfile.write('\n  t_star = {}'.format(self.t_star))
+        else:
+            myfile.write('\n  a = {}'.format(self.a_sfrd))
+        
+        myfile.write('\n')
+        return myfile
+
+    def print_input(self):
+        '''Prints the input parameters you gave.'''
+
+        if self.is_idm: print('Dark matter type: interacting')
+        else: print('Dark matter type: cold')
+
+        print('\n\033[93mParameters given:\n')
+        print('-----------------')
+        print('\nHo = {}'.format(self.Ho))
+        print('Om_m = {}'.format(self.Om_m))
+        print('Om_b = {}'.format(self.Om_b))
+        print('sig8 = {}'.format(self.sig8))
+        print('ns = {}'.format(self.ns))
+        print('Tcmbo = {}'.format(self.Tcmbo))
+        print('Yp = {}'.format(self.Yp))
+        if self.is_idm:
+            print('mx_gev = {}'.format(self.mx_gev))
+            print('sigma45 = {}'.format(self.sigma45))
+
+        print('\n\nfLy = {}'.format(self.fLy))
+        print('sLy = {}'.format(self.sLy))
+        print('fX = {}'.format(self.fX))
+        print('wX = {}'.format(self.wX))
+        print('fesc = {}'.format(self.fesc))
+        print('\n\nSFRD')
+        print('  Type = '+self.sfrd_type)
+        if self.sfrd_type == 'phy':
+            if self.is_idm==False:
+                print('  HMF = '+self.hmf)
+                print('  mdef = '+self.mdef)
+            else:
+                print('\n Currently, only Tinker et al. (2008) is supported.')
+                print('\n  HMF = tinker08')
+                print('\n  mdef = 200m')
+            print('  Tmin_vir = {}\033[00m\n'.format(self.Tmin_vir))
+        elif self.sfrd_type == 'semi-emp':
+            if self.is_idm==False:
+                print('  HMF = '+self.hmf)
+                print('  mdef = '+self.mdef)
+            else:
+                print('\n Currently, only Tinker et al. (2008) is supported.')
+                print('\n  HMF = tinker08')
+                print('\n  mdef = 200m')
+            print('  Tmin_vir = {}\033[00m\n'.format(self.Tmin_vir))
+            print('  t_star = {}\033[00m\n'.format(self.t_star))
+        else:
+            print('  a = {}\033[00m\n'.format(self.a_sfrd))
+
+        return None
+    
+    def glob_sig(self):
+        '''
+        This function solves the thermal and ionization history for default values of redshifts and then interpolates the quantities at your choice of redshifts. Then it solves reionization. Finally, it computes the spin temperature and hence the global 21-cm signal. A text file is generated which will contain the basic information about the simulation. 
+        ''' 
+
+        if self.model==0:
+        #Cosmological and astrophysical parameters are fixed.
+            if self.cpu_ind==0:
+                print_banner()
+                if self.is_idm: print('Dark matter type: interacting')
+                else: print('Dark matter type: cold')
+                print('\nBoth cosmological and astrophysical parameters are fixed.\n')
+                
+                st = time.process_time()
+                
+                if self.sfrd_type == 'phy':
+                    if self.is_idm:
+                        myobj = funcs(Ho=self.Ho,Om_m=self.Om_m,Om_b=self.Om_b,sig8=self.sig8,ns=self.ns,Tcmbo=self.Tcmbo,Yp=self.Yp,mx_gev=self.mx_gev,sigma45=self.sigma45, fLy=self.fLy,sLy=self.sLy,fX=self.fX,wX=self.wX,fesc=self.fesc,type = self.sfrd_type,hmf=self.hmf,mdef=self.mdef,Tmin_vir=self.Tmin_vir)
+                    else:
+                        myobj = funcs(Ho=self.Ho,Om_m=self.Om_m,Om_b=self.Om_b,sig8=self.sig8,ns=self.ns,Tcmbo=self.Tcmbo,Yp=self.Yp,fLy=self.fLy,sLy=self.sLy,fX=self.fX,wX=self.wX,fesc=self.fesc,type = self.sfrd_type,hmf=self.hmf,mdef=self.mdef,Tmin_vir=self.Tmin_vir)
+                elif self.sfrd_type == 'semi-emp':
+                    if self.is_idm:
+                        myobj = funcs(Ho=self.Ho,Om_m=self.Om_m,Om_b=self.Om_b,sig8=self.sig8,ns=self.ns,Tcmbo=self.Tcmbo,Yp=self.Yp,mx_gev=self.mx_gev,sigma45=self.sigma45, fLy=self.fLy,sLy=self.sLy,fX=self.fX,wX=self.wX,fesc=self.fesc,type = self.sfrd_type,hmf=self.hmf,mdef=self.mdef,Tmin_vir=self.Tmin_vir, t_star=self.t_star)
+                    else:
+                        myobj = funcs(Ho=self.Ho,Om_m=self.Om_m,Om_b=self.Om_b,sig8=self.sig8,ns=self.ns,Tcmbo=self.Tcmbo,Yp=self.Yp, fLy=self.fLy,sLy=self.sLy,fX=self.fX,wX=self.wX,fesc=self.fesc,type = self.sfrd_type,hmf=self.hmf,mdef=self.mdef,Tmin_vir=self.Tmin_vir, t_star=self.t_star)
+                else:
+                    myobj = funcs(Ho=self.Ho,Om_m=self.Om_m,Om_b=self.Om_b,sig8=self.sig8,ns=self.ns,Tcmbo=self.Tcmbo,Yp=self.Yp,fLy=self.fLy,sLy=self.sLy,fX=self.fX,wX=self.wX,fesc=self.fesc,type = self.sfrd_type,a=self.a_sfrd)
+                
+                Z_temp = Z_default
+
+                if self.Z_eval is not None:
+                    if (self.Z_eval[0]>1501 or self.Z_eval[-1]<Z_end):
+                        print('\033[31mYour requested redshift values should satisfy ',1501,'>1+z>',Z_end)
+                        print('Terminating ...\033[00m')
+                        sys.exit()
+                    else:
+                        Z_temp = self.Z_eval
+                
+                print('Obtaining the thermal and ionisation history ...')
+                sol = myobj.igm_solver(Z_eval=Z_default)
+                
+                xe = sol[0]
+                Tk = sol[1]
+                if self.is_idm:
+                    Tx = sol[2]
+                    v_bx = sol[3]
+
+                Q_Hii = myobj.QHii
+                Q_Hii = np.concatenate((np.zeros(2000),Q_Hii))
+
+                #Because of the stiffness of the ODE at high z, we need to smoothen Tk.
+                Tk[0:1806] = smoother(Z_default[0:1806],Tk[0:1806])
+
+                if self.Z_eval is not None:
+                    splxe = CubicSpline(flipped_Z_default, np.flip(xe))
+                    xe = splxe(self.Z_eval)
+                    Q_Hii = np.interp(self.Z_eval, flipped_Z_default, np.flip(Q_Hii))
+                    splTk = CubicSpline(flipped_Z_default, np.flip(Tk))
+                    Tk = splTk(self.Z_eval)
+                    if self.is_idm:
+                        splTx = CubicSpline(flipped_Z_default, np.flip(Tx))
+                        Tx = splTx(self.Z_eval)
+                        splvbx = CubicSpline(flipped_Z_default, np.flip(v_bx))
+                        v_bx = splvbx(self.Z_eval)
+
+                print('Obtaining spin temperature ...')
+                Ts = myobj.hyfi_spin_temp(Z=Z_temp,xe=xe,Tk=Tk)
+
+                print('Computing the 21-cm signal ...')
+                T21_mod1 = myobj.hyfi_twentyone_cm(Z=Z_temp,xe=xe,Q=Q_Hii,Ts=Ts)
+                
+                print('Done.')
+
+                xe_save_name = self.path+'xe'
+                Q_save_name = self.path+'Q'
+                Tk_save_name = self.path+'Tk'
+                Ts_save_name = self.path+'Ts'
+                Tcmb_save_name = self.path+'Tcmb'
+                T21_save_name = self.path+'T21'
+                z_save_name = self.path+'one_plus_z'
+
+                np.save(xe_save_name,xe)
+                np.save(Q_save_name,Q_Hii)
+                np.save(Tk_save_name,Tk)
+                np.save(Ts_save_name,Ts)
+                np.save(Tcmb_save_name,myobj.basic_cosmo_Tcmb(Z_temp))
+                np.save(T21_save_name,T21_mod1)
+                np.save(z_save_name,Z_temp)
+
+                if self.is_idm:
+                    Tx_save_name = self.path+'Tx'
+                    vbx_save_name = self.path+'vbx'
+                    np.save(Tx_save_name,Tx)
+                    np.save(vbx_save_name,v_bx)
+                
+                
+                
+                print('\033[32mYour outputs have been saved into folder:',self.path,'\033[00m')
+                
+                et = time.process_time()
+                # get the execution time
+                elapsed_time = et - st
+                print('\nExecution time: %.2f seconds' %elapsed_time)
+
+                #========================================================
+                #Writing to a summary file
+                try:
+                    max_T21 = np.min(T21_mod1)
+                    max_ind = np.where(T21_mod1==max_T21)
+                    [max_z] = Z_temp[max_ind]
+                except:
+                    pass
+
+                z50 = None
+                try:
+                    idx = np.argmin(np.abs(Q_Hii-0.5))
+                    z50 = Z_default[idx]-1
+                    z100 = None
+                    try:
+                        idx = np.where(Q_Hii>=0.98)[0][0]
+                        z100 = Z_default[idx]-1
+                        tau_e = myobj.reion_tau(50)
+                    except:
+                        print('\n{:.1f} % universe reionised'.format(100*Q_Hii[-1]))
+                except:
+                    print('\nNote even 50% reionisation complete until today!')
+
+                myfile = self._write_summary(elapsed_time=elapsed_time)
+                
+                if z50!=None:
+                    myfile.write('\n50% reionisation complete at z = {:.2f}'.format(z50))
+                    if z100!=None:
+                        myfile.write("\nReionisation complete at z = {:.2f}".format(z100))
+                        myfile.write("\nTotal Thomson-scattering optical depth = {:.4f}".format(tau_e))
+
+                try: myfile.write('\n\nStrongest 21-cm signal is {:.2f} mK, observed at z = {:.2f}'.format(max_T21,max_z-1))
+                except: pass
+                myfile.write('\n')
+                myfile.close()
+                #========================================================
+
+                print('\n\033[94m================ End of ECHO21 ================\033[00m\n')
+                return None
+
+#=========================================================================
+#=========================================================================
+        elif self.model==1:
+        #Cosmological parameters are fixed so dark ages is solved only once.
+            if self.cpu_ind==0:
+                print_banner()
+                if self.is_idm: print('Dark matter type: interacting')
+                else: print('Dark matter type: cold')
+                print('\nCosmological parameters are fixed. Astrophysical parameters are varied.')
+                print('\nGenerating once the thermal and ionization history for dark ages ...')
+            
+            if self.is_idm:
+                myobj_da = funcs(Ho=self.Ho,Om_m=self.Om_m,Om_b=self.Om_b,sig8=self.sig8,ns=self.ns,Tcmbo=self.Tcmbo,Yp=self.Yp,mx_gev=self.mx_gev,sigma45=self.sigma45)
+            else:
+                myobj_da = funcs(Ho=self.Ho,Om_m=self.Om_m,Om_b=self.Om_b,sig8=self.sig8,ns=self.ns,Tcmbo=self.Tcmbo,Yp=self.Yp)
+
+            Z_da = np.linspace(Z_start,Zstar,2000)
+            sol_da = myobj_da.igm_solver(Z_eval=Z_da)
+            xe_da = sol_da[0]
+            Tk_da = sol_da[1]
+            if self.is_idm:
+                Tx_da = sol_da[2]
+                v_bx_da = sol_da[3]
+
+            Z_temp = Z_cd
+            if self.Z_eval is not None:
+                if (self.Z_eval[0]>Zstar or self.Z_eval[-1]<Z_end):
+                    print('\033[31mYour requested redshift values should satisfy ',Zstar,'>1+z>',Z_end)
+                    print('Terminating ...\033[00m')
+                    sys.exit()
+                else:
+                    Z_temp = self.Z_eval
+
+            n_values = len(Z_temp)
+            if self.sfrd_type=='phy':
+                param_grid = list(product(self.fLy,self.sLy,self.fX,self.wX,self.fesc,self.Tmin_vir))
+            elif self.sfrd_type=='emp':
+                param_grid = list(product(self.fLy,self.sLy,self.fX,self.wX,self.fesc,self.a_sfrd))
+            elif self.sfrd_type=='semi-emp':
+                param_grid = list(product(self.fLy,self.sLy,self.fX,self.wX,self.fesc,self.Tmin_vir,self.t_star))            
+
+            T21_partial = []
+            if self.cpu_ind==0:
+                #Master CPU
+                n_mod = len(param_grid)
+                print('Done.\n\nGenerating',n_mod,'models for cosmic dawn ...\n')
+                st = time.process_time()
+                done = 0
+                pbar = tqdm(total=n_mod, desc="Processing models", ncols=100)
+
+                while done < n_mod:
+                    status = MPI.Status()
+                    progress = self.comm.recv(source=MPI.ANY_SOURCE, tag=77, status=status)
+                    done += progress
+                    pbar.update(progress)
+                pbar.close()
+            else:
+                #Worker CPU
+                partial_param = param_grid[self.cpu_ind-1::self.n_cpu-1]
+                if self.is_idm:
+                    if self.sfrd_type=='phy':
+                        for i, (fly, sly, fx, wx, fesc, tmin_vir) in enumerate(partial_param):
+                            val = idm_phy_cd(self.Ho, self.Om_m, self.Om_b, self.sig8, self.ns, self.Tcmbo, self.Yp,self.mx_gev, self.sigma45, fly, sly, fx, wx, fesc, tmin_vir,self.hmf, self.mdef, xe_da[-1], Tk_da[-1], Tx_da[-1], v_bx_da[-1], self.Z_eval, Z_temp)
+                            T21_partial.append((fly, sly, fx, wx, fesc, tmin_vir, val))
+                            self.comm.send(1, dest=0, tag=77) 
+                    elif self.sfrd_type=='semi-emp':
+                        for i, (fly, sly, fx, wx, fesc, tmin_vir,t_star) in enumerate(partial_param):
+                            T21_partial.append((fly, sly, fx, wx, fesc, tmin_vir, t_star, idm_semi_cd(self.Ho,self.Om_m,self.Om_b,self.sig8,self.ns,self.Tcmbo,self.Yp,self.mx_gev,self.sigma45, fly,sly,fx,wx,fesc,tmin_vir,t_star,self.hmf,self.mdef,xe_da[-1] , Tk_da[-1], Tx_da[-1], v_bx_da[-1], self.Z_eval, Z_temp)) )
+                            self.comm.send(1, dest=0, tag=77)
+
+                else:
+                    if self.sfrd_type=='phy':
+                        for i, (fly, sly, fx, wx, fesc, tmin_vir) in enumerate(partial_param):
+                            T21_partial.append((fly, sly, fx, wx, fesc, tmin_vir, cdm_phy_cd(self.Ho,self.Om_m,self.Om_b,self.sig8,self.ns,self.Tcmbo,self.Yp, fly,sly,fx,wx,fesc,tmin_vir,self.hmf,self.mdef,xe_da[-1] , Tk_da[-1], self.Z_eval, Z_temp)) )
+                            self.comm.send(1, dest=0, tag=77)
+                    elif self.sfrd_type=='semi-emp':
+                        for i,(fly, sly, fx, wx, fesc, tmin_vir,t_star) in enumerate(partial_param):
+                            T21_partial.append((fly, sly, fx, wx, fesc, tmin_vir,t_star, cdm_semi_cd(self.Ho,self.Om_m,self.Om_b,self.sig8,self.ns,self.Tcmbo,self.Yp, fly,sly,fx,wx,fesc,tmin_vir,t_star,self.hmf,self.mdef, xe_da[-1],Tk_da[-1],self.Z_eval,Z_temp)) )
+                            self.comm.send(1, dest=0, tag=77)
+                    elif self.sfrd_type=='emp':
+                        for (fly, sly, fx, wx, fesc, asfrd) in partial_param:
+                            T21_partial.append((fly, sly, fx, wx, fesc, asfrd, cdm_emp_cd(self.Ho,self.Om_m,self.Om_b,self.sig8,self.ns,self.Tcmbo,self.Yp, fly, sly,fx,wx,fesc,asfrd, xe_da[-1],Tk_da[-1],self.Z_eval, Z_temp)) )
+                            self.comm.send(1, dest=0, tag=77)
+                            
+            self.comm.Barrier()
+            gathered = self.comm.gather(T21_partial, root=0)           
+            
+            if self.cpu_ind == 0:
+
+                # Flatten results
+                all_results = [item for chunk in gathered for item in chunk]
+
+                if self.sfrd_type=='phy':
+                    T21_cd = np.zeros((np.size(self.fLy),np.size(self.sLy),np.size(self.fX),np.size(self.wX),np.size(self.fesc),np.size(self.Tmin_vir),n_values))
+
+                    # Create mapping from values to indices
+                    fLy_index = {val: i for i, val in enumerate(self.fLy)}
+                    sLy_index = {val: j for j, val in enumerate(self.sLy)}
+                    fX_index = {val: k for k, val in enumerate(self.fX)}
+                    wX_index = {val: l for l, val in enumerate(self.wX)}
+                    fesc_index = {val: m for m, val in enumerate(self.fesc)}
+                    Tmin_index = {val: n for n, val in enumerate(self.Tmin_vir)}
+
+                    # Fill T21 array
+                    for fly_val, sly_val, fx_val, w_val, fesc_val, tmin_val, val in all_results:
+                        i, j, k, l, m, n = fLy_index[fly_val], sLy_index[sly_val], fX_index[fx_val], wX_index[w_val], fesc_index[fesc_val], Tmin_index[tmin_val]
+                        T21_cd[i, j, k, l, m, n, :] = val
+                
+                elif self.sfrd_type=='semi-emp':
+                    T21_cd = np.zeros((np.size(self.fLy),np.size(self.sLy),np.size(self.fX),np.size(self.wX),np.size(self.fesc),np.size(self.Tmin_vir),np.size(self.t_star),n_values))
+
+                    # Create mapping from values to indices
+                    fLy_index = {val: i for i, val in enumerate(self.fLy)}
+                    sLy_index = {val: j for j, val in enumerate(self.sLy)}
+                    fX_index = {val: k for k, val in enumerate(self.fX)}
+                    wX_index = {val: l for l, val in enumerate(self.wX)}
+                    fesc_index = {val: m for m, val in enumerate(self.fesc)}
+                    Tmin_index = {val: n for n, val in enumerate(self.Tmin_vir)}
+                    t_star_index = {val: o for o, val in enumerate(self.t_star)}
+
+                    # Fill T21 array
+                    for fly_val, sly_val, fx_val, w_val, fesc_val, tmin_val, t_star_val, val in all_results:
+                        i, j, k, l, m, n, o = fLy_index[fly_val], sLy_index[sly_val], fX_index[fx_val], wX_index[w_val], fesc_index[fesc_val], Tmin_index[tmin_val], t_star_index[t_star_val]
+                        T21_cd[i, j, k, l, m, n, o, :] = val
+
+                elif self.sfrd_type=='emp':
+                    T21_cd = np.zeros((np.size(self.fLy),np.size(self.sLy),np.size(self.fX),np.size(self.wX),np.size(self.fesc),np.size(self.a_sfrd),n_values))
+
+                    # Create mapping from values to indices
+                    fLy_index = {val: i for i, val in enumerate(self.fLy)}
+                    sLy_index = {val: j for j, val in enumerate(self.sLy)}
+                    fX_index = {val: k for k, val in enumerate(self.fX)}
+                    wX_index = {val: l for l, val in enumerate(self.wX)}
+                    fesc_index = {val: m for m, val in enumerate(self.fesc)}
+                    a_index = {val: n for n, val in enumerate(self.a_sfrd)}
+
+                    # Fill T21 array
+                    for fly_val, sly_val, fx_val, w_val, fesc_val, a_val, val in all_results:
+                        i, j, k, l, m, n = fLy_index[fly_val], sLy_index[sly_val], fX_index[fx_val], wX_index[w_val], fesc_index[fesc_val], a_index[a_val]
+                        T21_cd[i, j, k, l, m, n, :] = val
+
+
+                T21_save_name = self.path+'T21'
+                z_save_name = self.path+'one_plus_z'
+                
+                np.save(T21_save_name,T21_cd)
+                np.save(z_save_name,Z_temp)
+                print('\033[32m\nOutput saved into folder:',self.path,'\033[00m')
+                
+                et = time.process_time()
+                # get the execution time
+                elapsed_time = et - st
+                print('\nProcessing time: %.2f seconds' %elapsed_time)
+
+                #========================================================
+                #Writing to a summary file
+
+                myfile = self._write_summary(elapsed_time=elapsed_time)
+                myfile.write('\n{} models generated'.format(n_mod))
+                myfile.write('\nNumber of CPU(s) = {}'.format(self.n_cpu))
+                myfile.write('\n')
+                myfile.close()
+                #========================================================
+
+                print('\n\033[94m================ End of ECHO21 ================\033[00m\n')
+
+#=========================================================================
+#=========================================================================
+        elif self.model==2:
+
+            if self.cpu_ind==0:
+                print_banner()
+                if self.is_idm: print('Dark matter type: interacting')
+                else: print('Dark matter type: cold')
+                print('\nOnly cosmological parameters are varied.')
+            
+            Z_temp = Z_default
+            if self.Z_eval is not None:
+                if (self.Z_eval[0]>1501 or self.Z_eval[-1]<Z_end):
+                    print('\033[31mYour requested redshift values should satisfy ',1501,'>1+z>',Z_end)
+                    print('Terminating ...\033[00m')
+                    sys.exit()
+                else:
+                    Z_temp = self.Z_eval
+
+            n_values = len(Z_temp)
+            if self.is_idm:
+                param_grid = list(product(self.Ho, self.Om_m, self.Om_b, self.sig8, self.ns, self.Tcmbo, self.Yp, self.mx_gev, self.sigma45))
+            else:
+                param_grid = list(product(self.Ho, self.Om_m, self.Om_b, self.sig8, self.ns, self.Tcmbo, self.Yp))               
+
+            T21_partial = []
+            if self.cpu_ind==0:
+                #Master CPU
+                n_mod = len(param_grid)
+                print('\nGenerating',n_mod,'models ...')
+                st = time.process_time()
+                done = 0
+                pbar = tqdm(total=n_mod, desc="Processing models", ncols=100)
+
+                while done < n_mod:
+                    status = MPI.Status()
+                    progress = self.comm.recv(source=MPI.ANY_SOURCE, tag=77, status=status)
+                    done += progress
+                    pbar.update(progress)
+                pbar.close()
+            else:
+                #Worker CPU
+                partial_param = param_grid[self.cpu_ind-1::self.n_cpu-1]
+                if self.is_idm:
+                    if self.sfrd_type=='phy':
+                        T21_partial = [(Ho, Om_m, Om_b, sig8, ns, Tcmbo, Yp, mx_gev, sigma45, idm_phy_full(Ho,Om_m,Om_b,sig8,ns,Tcmbo,Yp,mx_gev,sigma45, self.fLy,self.sLy,self.fX,self.wX,self.fesc,self.Tmin_vir,self.hmf,self.mdef, self.Z_eval, Z_temp)) for (Ho, Om_m, Om_b, sig8, ns, Tcmbo, Yp, mx_gev, sigma45) in partial_param]
+                    elif self.sfrd_type=='semi-emp':
+                        T21_partial = [(Ho, Om_m, Om_b, sig8, ns, Tcmbo, Yp, mx_gev, sigma45, idm_semi_full(Ho,Om_m,Om_b,sig8,ns,Tcmbo,Yp,mx_gev,sigma45, self.fLy,self.sLy,self.fX,self.wX,self.fesc,self.Tmin_vir,self.t_star,self.hmf,self.mdef, self.Z_eval, Z_temp)) for (Ho, Om_m, Om_b, sig8, ns, Tcmbo, Yp, mx_gev, sigma45) in partial_param]
+                else:
+                    if self.sfrd_type=='phy':
+                        T21_partial = [(Ho, Om_m, Om_b, sig8, ns, Tcmbo, Yp, cdm_phy_full(Ho,Om_m,Om_b,sig8,ns,Tcmbo,Yp, self.fLy,self.sLy,self.fX,self.wX,self.fesc,self.Tmin_vir,self.hmf,self.mdef, self.Z_eval, Z_temp)) for (Ho, Om_m, Om_b, sig8, ns, Tcmbo, Yp) in partial_param]
+                    elif self.sfrd_type=='semi-emp':
+                        T21_partial = [(Ho, Om_m, Om_b, sig8, ns, Tcmbo, Yp, cdm_semi_full(Ho,Om_m,Om_b,sig8,ns,Tcmbo,Yp, self.fLy,self.sLy,self.fX,self.wX,self.fesc,self.Tmin_vir,self.t_star,self.hmf,self.mdef, self.Z_eval,Z_temp)) for (Ho, Om_m, Om_b, sig8, ns, Tcmbo, Yp) in partial_param]
+                    elif self.sfrd_type=='emp':
+                        T21_partial = [(Ho, Om_m, Om_b, sig8, ns, Tcmbo, Yp, cdm_emp_full(Ho,Om_m,Om_b,sig8,ns,Tcmbo,Yp, self.fLy,self.sLy,self.fX,self.wX,self.fesc,self.a_sfrd, self.Z_eval, Z_temp)) for (Ho, Om_m, Om_b, sig8, ns, Tcmbo, Yp) in partial_param]
+
+            self.comm.Barrier()
+            gathered = self.comm.gather(T21_partial, root=0)           
+            
+            if self.cpu_ind == 0:
+
+                # Flatten results
+                all_results = [item for chunk in gathered for item in chunk]
+
+                if self.is_idm:
+                    T21_mod2 = np.zeros((np.size(self.Ho),np.size(self.Om_m),np.size(self.Om_b),np.size(self.sig8),np.size(self.ns),np.size(self.Tcmbo),np.size(self.Yp),np.size(self.mx_gev), np.size(self.sigma45),n_values))
+
+                    # Create mapping from values to indices
+                    Ho_index = {val: i for i, val in enumerate(self.Ho)}
+                    Omm_index = {val: j for j, val in enumerate(self.Om_m)}
+                    Omb_index = {val: k for k, val in enumerate(self.Om_b)}
+                    sig8_index = {val: l for l, val in enumerate(self.sig8)}
+                    ns_index = {val: m for m, val in enumerate(self.ns)}
+                    Tcmb_index = {val: n for n, val in enumerate(self.Tcmbo)}
+                    Yp_index = {val: o for o, val in enumerate(self.Yp)}
+                    mx_gev_index = {val: p for p, val in enumerate(self.mx_gev)}
+                    sigma45_index = {val: q for q, val in enumerate(self.sigma45)}
+
+                    # Fill T21 array
+                    for Ho_val, Omm_val, Omb_val, sig8_val, ns_val, Tcmb_val, Yp_val, mx_gev_val, sigma45_val, val in all_results:
+                        i, j, k, l, m, n, o, p,q = Ho_index[Ho_val], Omm_index[Omm_val], Omb_index[Omb_val], sig8_index[sig8_val], ns_index[ns_val], Tcmb_index[Tcmb_val], Yp_index[Yp_val], mx_gev_index[mx_gev_val], sigma45_index[sigma45_val]
+                        
+                        T21_mod2[i, j, k, l, m, n, o, p, q, :] = val
+                else:
+                    T21_mod2 = np.zeros((np.size(self.Ho),np.size(self.Om_m),np.size(self.Om_b),np.size(self.sig8),np.size(self.ns),np.size(self.Tcmbo),np.size(self.Yp),n_values))
+
+                    # Create mapping from values to indices
+                    Ho_index = {val: i for i, val in enumerate(self.Ho)}
+                    Omm_index = {val: j for j, val in enumerate(self.Om_m)}
+                    Omb_index = {val: k for k, val in enumerate(self.Om_b)}
+                    sig8_index = {val: l for l, val in enumerate(self.sig8)}
+                    ns_index = {val: m for m, val in enumerate(self.ns)}
+                    Tcmb_index = {val: n for n, val in enumerate(self.Tcmbo)}
+                    Yp_index = {val: o for o, val in enumerate(self.Yp)}
+
+                    # Fill T21 array
+                    for Ho_val, Omm_val, Omb_val, sig8_val, ns_val, Tcmb_val, Yp_val, val in all_results:
+                        i, j, k, l, m, n, o = Ho_index[Ho_val], Omm_index[Omm_val], Omb_index[Omb_val], sig8_index[sig8_val], ns_index[ns_val], Tcmb_index[Tcmb_val], Yp_index[Yp_val]
+                        
+                        T21_mod2[i, j, k, l, m, n, o, :] = val
+
+                
+                z_save_name = self.path+'one_plus_z'
+                T21_save_name = self.path+'T21'
+                
+                np.save(T21_save_name,T21_mod2)
+                np.save(z_save_name,Z_temp)
+
+                print('\033[32m\nOutput saved into folder:',self.path,'\033[00m')
+                
+                et = time.process_time()
+                # get the execution time
+                elapsed_time = et - st
+                print('\nProcessing time: %.2f seconds' %elapsed_time)
+                #========================================================
+                #Writing to a summary file
+
+                myfile = self._write_summary(elapsed_time=elapsed_time)
+                myfile.write('\n{} models generated'.format(n_mod))
+                myfile.write('\nNumber of CPU(s) = {}'.format(self.n_cpu))
+                myfile.write('\n')
+                myfile.close()
+                #========================================================
+
+                print('\n\033[94m================ End of ECHO21 ================\033[00m\n')
+#=========================================================================
+#=========================================================================
+
+        elif self.model==3:
+
+            if self.cpu_ind==0:
+                print_banner()
+                if self.is_idm: print('Dark matter type: interacting')
+                else: print('Dark matter type: cold')
+                print('\nBoth cosmological and astrophysical parameters are varied.')
+            
+            Z_temp = Z_default
+            if self.Z_eval is not None:
+                if (self.Z_eval[0]>1501 or self.Z_eval[-1]<Z_end):
+                    print('\033[31mYour requested redshift values should satisfy ',1501,'>1+z>',Z_end)
+                    print('Terminating ...\033[00m')
+                    sys.exit()
+                else:
+                    Z_temp = self.Z_eval
+
+            n_values = len(Z_temp)
+            if self.is_idm:
+                #IDM
+                if self.sfrd_type=='phy':                
+                    param_grid = list(product(self.Ho, self.Om_m, self.Om_b, self.sig8, self.ns, self.Tcmbo, self.Yp, self.mx_gev, self.sigma45, self.fLy,self.sLy,self.fX,self.wX,self.fesc,self.Tmin_vir))
+                elif self.sfrd_type=='semi-emp':
+                    param_grid = list(product(self.Ho, self.Om_m, self.Om_b, self.sig8, self.ns, self.Tcmbo, self.Yp, self.mx_gev, self.sigma45, self.fLy,self.sLy,self.fX,self.wX,self.fesc,self.Tmin_vir, self.t_star))
+            else:
+                #CDM
+                if self.sfrd_type=='phy':                
+                    param_grid = list(product(self.Ho, self.Om_m, self.Om_b, self.sig8, self.ns, self.Tcmbo, self.Yp, self.fLy,self.sLy,self.fX,self.wX,self.fesc,self.Tmin_vir))
+                elif self.sfrd_type=='semi-emp':
+                    param_grid = list(product(self.Ho, self.Om_m, self.Om_b, self.sig8, self.ns, self.Tcmbo, self.Yp, self.fLy,self.sLy,self.fX,self.wX,self.fesc,self.Tmin_vir, self.t_star))
+                else:
+                    param_grid = list(product(self.Ho, self.Om_m, self.Om_b, self.sig8, self.ns, self.Tcmbo, self.Yp, self.fLy,self.sLy,self.fX,self.wX,self.fesc,self.a_sfrd))
+
+            T21_partial = []
+            if self.cpu_ind==0:
+                #Master CPU
+                n_mod = len(param_grid)
+                print('\nGenerating',n_mod,'models ...')
+                st = time.process_time()
+                done = 0
+                pbar = tqdm(total=n_mod, desc="Processing models", ncols=100)
+
+                while done < n_mod:
+                    status = MPI.Status()
+                    progress = self.comm.recv(source=MPI.ANY_SOURCE, tag=77, status=status)
+                    done += progress
+                    pbar.update(progress)
+                pbar.close()
+            else:
+                #Worker CPU
+                partial_param = param_grid[self.cpu_ind-1::self.n_cpu-1]
+                if self.is_idm:
+                    if self.sfrd_type=='phy':
+                        T21_partial = [(Ho, Om_m, Om_b, sig8, ns, Tcmbo, Yp, mx_gev, sigma45, fly, sly, fx, wx, fesc, tmin_vir, idm_phy_full(Ho,Om_m,Om_b,sig8,ns,Tcmbo,Yp,mx_gev,sigma45, fly,sly,fx,wx,fesc,tmin_vir,self.hmf,self.mdef, self.Z_eval, Z_temp)) for (Ho, Om_m, Om_b, sig8, ns, Tcmbo, Yp, mx_gev, sigma45, fly, sly, fx, wx, fesc, tmin_vir) in partial_param]
+                    elif self.sfrd_type=='semi-emp':
+                        T21_partial = [(Ho, Om_m, Om_b, sig8, ns, Tcmbo, Yp, mx_gev, sigma45, fly, sly, fx, wx, fesc, tmin_vir, t_star, idm_semi_full(Ho,Om_m,Om_b,sig8,ns,Tcmbo,Yp,mx_gev,sigma45, fly,sly,fx,wx,fesc,tmin_vir,t_star,self.hmf,self.mdef, self.Z_eval, Z_temp)) for (Ho, Om_m, Om_b, sig8, ns, Tcmbo, Yp, mx_gev, sigma45, fly, sly, fx, wx, fesc, tmin_vir, t_star) in partial_param]
+                else:
+                    if self.sfrd_type=='phy':
+                        T21_partial = [(Ho, Om_m, Om_b, sig8, ns, Tcmbo, Yp, fly, sly, fx, wx, fesc, tmin_vir, cdm_phy_full(Ho, Om_m, Om_b, sig8, ns, Tcmbo, Yp,  fly, sly, fx, wx, fesc, tmin_vir,self.hmf,self.mdef, self.Z_eval, Z_temp)) for (Ho, Om_m, Om_b, sig8, ns, Tcmbo, Yp, fly, sly, fx, wx, fesc, tmin_vir) in partial_param]
+                    elif self.sfrd_type=='semi-emp':
+                        T21_partial = [(Ho, Om_m, Om_b, sig8, ns, Tcmbo, Yp, fly, sly, fx, wx, fesc, tmin_vir, t_star, cdm_semi_full(Ho, Om_m, Om_b, sig8, ns, Tcmbo, Yp,  fly, sly, fx, wx, fesc, tmin_vir, t_star,self.hmf,self.mdef, self.Z_eval,Z_temp)) for (Ho, Om_m, Om_b, sig8, ns, Tcmbo, Yp, fly, sly, fx, wx, fesc, tmin_vir, t_star) in partial_param]
+                    elif self.sfrd_type=='emp':
+                        T21_partial = [(Ho, Om_m, Om_b, sig8, ns, Tcmbo, Yp, fly, sly, fx, wx, fesc, a_sfrd, cdm_emp_full( Ho, Om_m, Om_b, sig8, ns, Tcmbo, Yp, fly, sly, fx, wx, fesc, a_sfrd, self.Z_eval, Z_temp)) for (Ho, Om_m, Om_b, sig8, ns, Tcmbo, Yp, fly, sly, fx, wx, fesc, a_sfrd) in partial_param]
+
+            self.comm.Barrier()
+            gathered = self.comm.gather(T21_partial, root=0)           
+            
+            if self.cpu_ind == 0:
+                
+                # Flatten results
+                all_results = [item for chunk in gathered for item in chunk]
+
+                if self.is_idm:
+                    #IDM
+                    if self.sfrd_type=='phy':
+                        T21_mod3 = np.zeros((np.size(self.Ho),np.size(self.Om_m),np.size(self.Om_b),np.size(self.sig8),np.size(self.ns),np.size(self.Tcmbo),np.size(self.Yp), np.size(self.mx_gev), np.size(self.sigma45), np.size(self.fLy),np.size(self.sLy),np.size(self.fX),np.size(self.wX),np.size(self.fesc),np.size(self.Tmin_vir),n_values))
+
+                        # Create mapping from values to indices
+                        Ho_index = {val: i for i, val in enumerate(self.Ho)}
+                        Omm_index = {val: j for j, val in enumerate(self.Om_m)}
+                        Omb_index = {val: k for k, val in enumerate(self.Om_b)}
+                        sig8_index = {val: l for l, val in enumerate(self.sig8)}
+                        ns_index = {val: m for m, val in enumerate(self.ns)}
+                        Tcmb_index = {val: n for n, val in enumerate(self.Tcmbo)}
+                        Yp_index = {val: o for o, val in enumerate(self.Yp)}
+                        mx_gev_index = {val: p for p, val in enumerate(self.mx_gev)}
+                        sigma45_index = {val: q for q, val in enumerate(self.sigma45)}
+                        
+                        fLy_index = {val: r for r, val in enumerate(self.fLy)}
+                        sLy_index = {val: r for r, val in enumerate(self.sLy)}
+                        fX_index = {val: r for r, val in enumerate(self.fX)}
+                        wX_index = {val: r for r, val in enumerate(self.wX)}
+                        fesc_index = {val: r for r, val in enumerate(self.fesc)}
+                        Tmin_index = {val: r for r, val in enumerate(self.Tmin_vir)}
+
+                        # Fill T21 array
+                        for Ho_val, Omm_val, Omb_val, sig8_val, ns_val, Tcmb_val, Yp_val, mx_gev_val, sigma45_val, fly_val, sly_val, fx_val, w_val, fesc_val, tmin_val, val in all_results:
+                            i1, i2, i3, i4, i5, i6, i7, i8, i9, i10, i11, i12, i13, i14, i15 = Ho_index[Ho_val], Omm_index[Omm_val], Omb_index[Omb_val], sig8_index[sig8_val], ns_index[ns_val], Tcmb_index[Tcmb_val], Yp_index[Yp_val], mx_gev_index[mx_gev_val], sigma45_index[sigma45_val], fLy_index[fly_val], sLy_index[sly_val], fX_index[fx_val], wX_index[w_val], fesc_index[fesc_val], Tmin_index[tmin_val]
+                            
+                            T21_mod3[i1, i2, i3, i4, i5, i6, i7, i8, i9, i10, i11, i12, i13, i14, i15, :] = val
+                    
+                    elif self.sfrd_type=='semi-emp':
+                        T21_mod3 = np.zeros((np.size(self.Ho),np.size(self.Om_m),np.size(self.Om_b),np.size(self.sig8),np.size(self.ns),np.size(self.Tcmbo),np.size(self.Yp),np.size(self.mx_gev), np.size(self.sigma45),np.size(self.fLy),np.size(self.sLy),np.size(self.fX),np.size(self.wX),np.size(self.fesc),np.size(self.Tmin_vir),np.size(self.t_star),n_values))
+
+                        # Create mapping from values to indices
+                        Ho_index = {val: i for i, val in enumerate(self.Ho)}
+                        Omm_index = {val: j for j, val in enumerate(self.Om_m)}
+                        Omb_index = {val: k for k, val in enumerate(self.Om_b)}
+                        sig8_index = {val: l for l, val in enumerate(self.sig8)}
+                        ns_index = {val: m for m, val in enumerate(self.ns)}
+                        Tcmb_index = {val: n for n, val in enumerate(self.Tcmbo)}
+                        Yp_index = {val: o for o, val in enumerate(self.Yp)}
+                        mx_gev_index = {val: p for p, val in enumerate(self.mx_gev)}
+                        sigma45_index = {val: q for q, val in enumerate(self.sigma45)}
+                        
+                        fLy_index = {val: r for r, val in enumerate(self.fLy)}
+                        sLy_index = {val: r for r, val in enumerate(self.sLy)}
+                        fX_index = {val: r for r, val in enumerate(self.fX)}
+                        wX_index = {val: r for r, val in enumerate(self.wX)}
+                        fesc_index = {val: r for r, val in enumerate(self.fesc)}
+                        Tmin_index = {val: r for r, val in enumerate(self.Tmin_vir)}
+                        t_star_index = {val: r for r, val in enumerate(self.t_star)}
+
+                        # Fill T21 array
+                        for Ho_val, Omm_val, Omb_val, sig8_val, ns_val, Tcmb_val, Yp_val, mx_gev_val, sigma45_val, fly_val, sly_val, fx_val, w_val, fesc_val, tmin_val, t_star_val, val in all_results:
+                            i1, i2, i3, i4, i5, i6, i7, i8, i9, i10, i11, i12, i13, i14, i15, i16 = Ho_index[Ho_val], Omm_index[Omm_val], Omb_index[Omb_val], sig8_index[sig8_val], ns_index[ns_val], Tcmb_index[Tcmb_val], Yp_index[Yp_val], mx_gev_index[mx_gev_val], sigma45_index[sigma45_val], fLy_index[fly_val], sLy_index[sly_val], fX_index[fx_val], wX_index[w_val], fesc_index[fesc_val], Tmin_index[tmin_val], t_star_index[t_star_val]
+                            
+                            T21_mod3[i1, i2, i3, i4, i5, i6, i7, i8, i9, i10, i11, i12, i13, i14, i15, i16, :] = val
+                else:
+                    #CDM
+                    if self.sfrd_type=='phy':
+                        T21_mod3 = np.zeros((np.size(self.Ho),np.size(self.Om_m),np.size(self.Om_b),np.size(self.sig8),np.size(self.ns),np.size(self.Tcmbo),np.size(self.Yp),np.size(self.fLy),np.size(self.sLy),np.size(self.fX),np.size(self.wX),np.size(self.fesc),np.size(self.Tmin_vir),n_values))
+
+                        # Create mapping from values to indices
+                        Ho_index = {val: i for i, val in enumerate(self.Ho)}
+                        Omm_index = {val: j for j, val in enumerate(self.Om_m)}
+                        Omb_index = {val: k for k, val in enumerate(self.Om_b)}
+                        sig8_index = {val: l for l, val in enumerate(self.sig8)}
+                        ns_index = {val: m for m, val in enumerate(self.ns)}
+                        Tcmb_index = {val: n for n, val in enumerate(self.Tcmbo)}
+                        Yp_index = {val: o for o, val in enumerate(self.Yp)}
+                        
+                        fLy_index = {val: r for r, val in enumerate(self.fLy)}
+                        sLy_index = {val: r for r, val in enumerate(self.sLy)}
+                        fX_index = {val: r for r, val in enumerate(self.fX)}
+                        wX_index = {val: r for r, val in enumerate(self.wX)}
+                        fesc_index = {val: r for r, val in enumerate(self.fesc)}
+                        Tmin_index = {val: r for r, val in enumerate(self.Tmin_vir)}
+
+                        # Fill T21 array
+                        for Ho_val, Omm_val, Omb_val, sig8_val, ns_val, Tcmb_val, Yp_val, fly_val, sly_val, fx_val, w_val, fesc_val, tmin_val, val in all_results:
+                            i1, i2, i3, i4, i5, i6, i7, i8, i9, i10, i11, i12, i13 = Ho_index[Ho_val], Omm_index[Omm_val], Omb_index[Omb_val], sig8_index[sig8_val], ns_index[ns_val], Tcmb_index[Tcmb_val], Yp_index[Yp_val], fLy_index[fly_val], sLy_index[sly_val], fX_index[fx_val], wX_index[w_val], fesc_index[fesc_val], Tmin_index[tmin_val]
+                            
+                            T21_mod3[i1, i2, i3, i4, i5, i6, i7, i8, i9, i10, i11, i12, i13, :] = val
+                    
+                    elif self.sfrd_type=='semi-emp':
+                        T21_mod3 = np.zeros((np.size(self.Ho),np.size(self.Om_m),np.size(self.Om_b),np.size(self.sig8),np.size(self.ns),np.size(self.Tcmbo),np.size(self.Yp),np.size(self.fLy),np.size(self.sLy),np.size(self.fX),np.size(self.wX),np.size(self.fesc),np.size(self.Tmin_vir),np.size(self.t_star),n_values))
+
+                        # Create mapping from values to indices
+                        Ho_index = {val: i for i, val in enumerate(self.Ho)}
+                        Omm_index = {val: j for j, val in enumerate(self.Om_m)}
+                        Omb_index = {val: k for k, val in enumerate(self.Om_b)}
+                        sig8_index = {val: l for l, val in enumerate(self.sig8)}
+                        ns_index = {val: m for m, val in enumerate(self.ns)}
+                        Tcmb_index = {val: n for n, val in enumerate(self.Tcmbo)}
+                        Yp_index = {val: o for o, val in enumerate(self.Yp)}
+                        
+                        fLy_index = {val: r for r, val in enumerate(self.fLy)}
+                        sLy_index = {val: r for r, val in enumerate(self.sLy)}
+                        fX_index = {val: r for r, val in enumerate(self.fX)}
+                        wX_index = {val: r for r, val in enumerate(self.wX)}
+                        fesc_index = {val: r for r, val in enumerate(self.fesc)}
+                        Tmin_index = {val: r for r, val in enumerate(self.Tmin_vir)}
+                        t_star_index = {val: r for r, val in enumerate(self.t_star)}
+
+                        # Fill T21 array
+                        for Ho_val, Omm_val, Omb_val, sig8_val, ns_val, Tcmb_val, Yp_val, fly_val, sly_val, fx_val, w_val, fesc_val, tmin_val, t_star_val, val in all_results:
+                            i1, i2, i3, i4, i5, i6, i7, i8, i9, i10, i11, i12, i13, i14 = Ho_index[Ho_val], Omm_index[Omm_val], Omb_index[Omb_val], sig8_index[sig8_val], ns_index[ns_val], Tcmb_index[Tcmb_val], Yp_index[Yp_val], fLy_index[fly_val], sLy_index[sly_val], fX_index[fx_val], wX_index[w_val], fesc_index[fesc_val], Tmin_index[tmin_val], t_star_index[t_star_val]
+                            
+                            T21_mod3[i1, i2, i3, i4, i5, i6, i7, i8, i9, i10, i11, i12, i13, i14, :] = val
+                    else:
+                        #CDM, empirical
+                        T21_mod3 = np.zeros((np.size(self.Ho),np.size(self.Om_m),np.size(self.Om_b),np.size(self.sig8),np.size(self.ns),np.size(self.Tcmbo),np.size(self.Yp),np.size(self.fLy),np.size(self.sLy),np.size(self.fX),np.size(self.wX),np.size(self.fesc),np.size(self.a_sfrd),n_values))
+
+                        # Create mapping from values to indices
+                        Ho_index = {val: i for i, val in enumerate(self.Ho)}
+                        Omm_index = {val: j for j, val in enumerate(self.Om_m)}
+                        Omb_index = {val: k for k, val in enumerate(self.Om_b)}
+                        sig8_index = {val: l for l, val in enumerate(self.sig8)}
+                        ns_index = {val: m for m, val in enumerate(self.ns)}
+                        Tcmb_index = {val: n for n, val in enumerate(self.Tcmbo)}
+                        Yp_index = {val: o for o, val in enumerate(self.Yp)}
+
+                        fLy_index = {val: r for r, val in enumerate(self.fLy)}
+                        sLy_index = {val: r for r, val in enumerate(self.sLy)}
+                        fX_index = {val: r for r, val in enumerate(self.fX)}
+                        wX_index = {val: r for r, val in enumerate(self.wX)}
+                        fesc_index = {val: r for r, val in enumerate(self.fesc)}
+                        a_index = {val: r for r, val in enumerate(self.a_vir)}
+
+                        # Fill T21 array
+                        for Ho_val, Omm_val, Omb_val, sig8_val, ns_val, Tcmb_val, Yp_val, fly_val, sly_val, fx_val, w_val, fesc_val, a_val, val in all_results:
+                            i1, i2, i3, i4, i5, i6, i7, i8, i9, i10, i11, i12, i13 = Ho_index[Ho_val], Omm_index[Omm_val], Omb_index[Omb_val], sig8_index[sig8_val], ns_index[ns_val], Tcmb_index[Tcmb_val], Yp_index[Yp_val], fLy_index[fly_val], sLy_index[sly_val], fX_index[fx_val], wX_index[w_val], fesc_index[fesc_val], a_index[a_val]
+                            
+                            T21_mod3[i1, i2, i3, i4, i5, i6, i7, i8, i9, i10, i11, i12, i13, :] = val
+            
+                z_save_name = self.path+'one_plus_z'
+                T21_save_name = self.path+'T21'
+                
+                np.save(z_save_name,Z_temp)
+                np.save(T21_save_name,T21_mod3)
+                
+
+                print('\033[32m\nOutput saved into folder:',self.path,'\033[00m')
+                
+                et = time.process_time()
+                # get the execution time
+                elapsed_time = et - st
+                print('\nProcessing time: %.2f seconds' %elapsed_time)
+                #========================================================
+                #Writing to a summary file
+
+                myfile = self._write_summary(elapsed_time=elapsed_time)
+                myfile.write('\n{} models generated'.format(n_mod))
+                myfile.write('\nNumber of CPU(s) = {}'.format(self.n_cpu))
+                myfile.write('\n')
+                myfile.close()
+                #========================================================
+
+                print('\n\033[94m================ End of ECHO21 ================\033[00m\n')
+        return None
+    #End of function glob_sig               
+#End of class pipeline
 #========================================================================================================